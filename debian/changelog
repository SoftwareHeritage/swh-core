<<<<<<< HEAD
swh-core (2.22.1-1~swh1~bpo10+1) buster-swh; urgency=medium

  * Rebuild for buster-swh

 -- Software Heritage autobuilder (on jenkins-debian1) <jenkins@jenkins-debian1.internal.softwareheritage.org>  Thu, 11 May 2023 09:12:13 +0000
=======
swh-core (2.22.2-1~swh1) unstable-swh; urgency=medium

  * New upstream release 2.22.2     - (tagged by Nicolas Dandrimont
    <nicolas@dandrimont.eu> on 2023-05-16 17:08:19 +0200)
  * Upstream changes:     - Release swh.core v2.22.2     - Revert
    swh.core.config changes in 2.22.1     - Better CLI help text
    wrapping

 -- Software Heritage autobuilder (on jenkins-debian1) <jenkins@jenkins-debian1.internal.softwareheritage.org>  Tue, 16 May 2023 15:12:06 +0000
>>>>>>> 8f291db5

swh-core (2.22.1-1~swh1) unstable-swh; urgency=medium

  * New upstream release 2.22.1     - (tagged by Antoine Lambert
    <anlambert@softwareheritage.org> on 2023-05-11 11:07:41 +0200)
  * Upstream changes:     - version 2.22.1

 -- Software Heritage autobuilder (on jenkins-debian1) <jenkins@jenkins-debian1.internal.softwareheritage.org>  Thu, 11 May 2023 09:10:39 +0000

swh-core (2.22.0-1~swh1) unstable-swh; urgency=medium

  * New upstream release 2.22.0     - (tagged by Antoine Lambert
    <anlambert@softwareheritage.org> on 2023-04-13 15:04:17 +0200)
  * Upstream changes:     - version 2.22.0

 -- Software Heritage autobuilder (on jenkins-debian1) <jenkins@jenkins-debian1.internal.softwareheritage.org>  Thu, 13 Apr 2023 13:08:24 +0000

swh-core (2.21.3-1~swh1) unstable-swh; urgency=medium

  * New upstream release 2.21.3     - (tagged by Antoine Lambert
    <anlambert@softwareheritage.org> on 2023-03-27 16:25:54 +0200)
  * Upstream changes:     - version 2.21.3

 -- Software Heritage autobuilder (on jenkins-debian1) <jenkins@jenkins-debian1.internal.softwareheritage.org>  Mon, 27 Mar 2023 14:29:37 +0000

swh-core (2.21.2-1~swh1) unstable-swh; urgency=medium

  * New upstream release 2.21.2     - (tagged by David Douard
    <david.douard@sdfa3.org> on 2023-03-08 17:30:03 +0100)
  * Upstream changes:     - v2.21.2     - api: raise a
    TransientRemoteException for 502 errors,     - statsd: fix status
    gauge behavior in case of unexpected errors.

 -- Software Heritage autobuilder (on jenkins-debian1) <jenkins@jenkins-debian1.internal.softwareheritage.org>  Wed, 08 Mar 2023 16:35:44 +0000

swh-core (2.21.1-1~swh1) unstable-swh; urgency=medium

  * New upstream release 2.21.1     - (tagged by Valentin Lorentz
    <vlorentz@softwareheritage.org> on 2023-03-08 10:27:53 +0100)
  * Upstream changes:     - v2.21.1     - * Fix tests on Python 3.11

 -- Software Heritage autobuilder (on jenkins-debian1) <jenkins@jenkins-debian1.internal.softwareheritage.org>  Wed, 08 Mar 2023 09:31:18 +0000

swh-core (2.21.0-1~swh1) unstable-swh; urgency=medium

  * New upstream release 2.21.0     - (tagged by Valentin Lorentz
    <vlorentz@softwareheritage.org> on 2023-02-21 15:28:25 +0100)
  * Upstream changes:     - v2.21.0     - * switch to mypy 1.0     - *
    api: deprecate `setup_psycopg2_errorhandlers`     - * api: define
    `exception_status_codes` class attribute of `RPCServerApp`     - *
    api: return 503 instead of 500 on KafkaDeliveryError

 -- Software Heritage autobuilder (on jenkins-debian1) <jenkins@jenkins-debian1.internal.softwareheritage.org>  Tue, 21 Feb 2023 14:32:30 +0000

swh-core (2.20.0-1~swh1) unstable-swh; urgency=medium

  * New upstream release 2.20.0     - (tagged by Valentin Lorentz
    <vlorentz@softwareheritage.org> on 2023-01-24 14:42:26 +0100)
  * Upstream changes:     - v2.20.0     - * Add method
    RPCServerApp.setup_psycopg2_errorhandlers

 -- Software Heritage autobuilder (on jenkins-debian1) <jenkins@jenkins-debian1.internal.softwareheritage.org>  Tue, 24 Jan 2023 14:16:09 +0000

swh-core (2.19.0-1~swh1) unstable-swh; urgency=medium

  * New upstream release 2.19.0     - (tagged by Antoine R. Dumont
    (@ardumont) <antoine.romain.dumont@gmail.com> on 2023-01-23 17:39:21
    +0100)
  * Upstream changes:     - v2.19.0     - Add new module to allow common
    logging configuration from swh.core

 -- Software Heritage autobuilder (on jenkins-debian1) <jenkins@jenkins-debian1.internal.softwareheritage.org>  Mon, 23 Jan 2023 16:42:37 +0000

swh-core (2.18.0-1~swh1) unstable-swh; urgency=medium

  * New upstream release 2.18.0     - (tagged by Valentin Lorentz
    <vlorentz@softwareheritage.org> on 2022-12-21 15:05:04 +0100)
  * Upstream changes:     - v2.18.0     - * docs: Include module indices
    only when building standalone package doc     - * github: Export
    statsd metrics about API requests and token usage

 -- Software Heritage autobuilder (on jenkins-debian1) <jenkins@jenkins-debian1.internal.softwareheritage.org>  Wed, 21 Dec 2022 14:08:16 +0000

swh-core (2.17.0-1~swh1) unstable-swh; urgency=medium

  * New upstream release 2.17.0     - (tagged by Antoine R. Dumont
    (@ardumont) <antoine.romain.dumont@gmail.com> on 2022-10-26 14:42:33
    +0200)
  * Upstream changes:     - v2.17.0     - swh.core.tarball: Add support
    for war files as well     - pre-commit, tox: Bump pre-commit,
    codespell, black and flake8

 -- Software Heritage autobuilder (on jenkins-debian1) <jenkins@jenkins-debian1.internal.softwareheritage.org>  Wed, 26 Oct 2022 12:45:55 +0000

swh-core (2.16.1-1~swh1) unstable-swh; urgency=medium

  * New upstream release 2.16.1     - (tagged by Valentin Lorentz
    <vlorentz@softwareheritage.org> on 2022-10-13 16:41:59 +0200)
  * Upstream changes:     - v2.16.1     - * Fix _sanitize_github_url
    removing suffixes too greedily

 -- Software Heritage autobuilder (on jenkins-debian1) <jenkins@jenkins-debian1.internal.softwareheritage.org>  Thu, 13 Oct 2022 14:48:15 +0000

swh-core (2.16.0-1~swh1) unstable-swh; urgency=medium

  * New upstream release 2.16.0     - (tagged by Antoine Lambert
    <anlambert@softwareheritage.org> on 2022-10-12 11:34:18 +0200)
  * Upstream changes:     - version 2.16.0

 -- Software Heritage autobuilder (on jenkins-debian1) <jenkins@jenkins-debian1.internal.softwareheritage.org>  Wed, 12 Oct 2022 09:37:28 +0000

swh-core (2.15.0-1~swh1) unstable-swh; urgency=medium

  * New upstream release 2.15.0     - (tagged by Antoine R. Dumont
    (@ardumont) <antoine.romain.dumont@gmail.com> on 2022-10-03 17:04:49
    +0200)
  * Upstream changes:     - v2.15.0     - Make mimetype to archive
    format dictionary public     - api/asynchronous: Do not log/report
    client exception

 -- Software Heritage autobuilder (on jenkins-debian1) <jenkins@jenkins-debian1.internal.softwareheritage.org>  Mon, 03 Oct 2022 15:07:52 +0000

swh-core (2.14.1-1~swh1) unstable-swh; urgency=medium

  * New upstream release 2.14.1     - (tagged by Antoine Lambert
    <anlambert@softwareheritage.org> on 2022-09-12 11:46:16 +0200)
  * Upstream changes:     - version 2.14.1

 -- Software Heritage autobuilder (on jenkins-debian1) <jenkins@jenkins-debian1.internal.softwareheritage.org>  Mon, 12 Sep 2022 09:51:15 +0000

swh-core (2.14.0-1~swh1) unstable-swh; urgency=medium

  * New upstream release 2.14.0     - (tagged by Valentin Lorentz
    <vlorentz@softwareheritage.org> on 2022-08-16 13:49:11 +0200)
  * Upstream changes:     - v2.14.0     - * RPC server: Do not log
    exceptions with 4xx HTTP status codes     - * Remove support for
    deprecated exception format     - * Make the RPC client raise a
    specific exception class on 503

 -- Software Heritage autobuilder (on jenkins-debian1) <jenkins@jenkins-debian1.internal.softwareheritage.org>  Tue, 16 Aug 2022 11:52:17 +0000

swh-core (2.13.1-1~swh1) unstable-swh; urgency=medium

  * New upstream release 2.13.1     - (tagged by Valentin Lorentz
    <vlorentz@softwareheritage.org> on 2022-08-04 10:42:39 +0200)
  * Upstream changes:     - v2.13.1     - * Remove use of
    app.test_client() as a ctx-manager, to fix support     - for Flask
    2.2.0

 -- Software Heritage autobuilder (on jenkins-debian1) <jenkins@jenkins-debian1.internal.softwareheritage.org>  Thu, 04 Aug 2022 08:45:44 +0000

swh-core (2.13-1~swh1) unstable-swh; urgency=medium

  * New upstream release 2.13     - (tagged by David Douard
    <david.douard@sdfa3.org> on 2022-07-05 14:22:04 +0200)
  * Upstream changes:     - v2.13

 -- Software Heritage autobuilder (on jenkins-debian1) <jenkins@jenkins-debian1.internal.softwareheritage.org>  Tue, 05 Jul 2022 12:38:24 +0000

swh-core (2.12-1~swh2) unstable-swh; urgency=medium

  * Bump new release with correct deps.

 -- Antoine R. Dumont (@ardumont) <ardumont@softwareheritage.org>  Mon, 20 Jun 2022 10:13:14 +0200

swh-core (2.12-1~swh1) unstable-swh; urgency=medium

  * New upstream release 2.12     - (tagged by Nicolas Dandrimont
    <nicolas@dandrimont.eu> on 2022-06-16 13:38:52 +0200)
  * Upstream changes:     - Release swh.core v2.12     - Add support for
    zstandard compressed tarballs

 -- Software Heritage autobuilder (on jenkins-debian1) <jenkins@jenkins-debian1.internal.softwareheritage.org>  Thu, 16 Jun 2022 11:42:04 +0000

swh-core (2.11-1~swh1) unstable-swh; urgency=medium

  * New upstream release 2.11     - (tagged by Antoine R. Dumont
    (@ardumont) <antoine.romain.dumont@gmail.com> on 2022-06-10 10:20:37
    +0200)
  * Upstream changes:     - v2.11     - tarball: Use standard Python
    module zipfile to extract jar archive     - Add missing coverage on
    `swh db version` cli     - db: Grant read access to guest user on
    all schema tables

 -- Software Heritage autobuilder (on jenkins-debian1) <jenkins@jenkins-debian1.internal.softwareheritage.org>  Fri, 10 Jun 2022 08:24:24 +0000

swh-core (2.10-1~swh1) unstable-swh; urgency=medium

  * New upstream release 2.10     - (tagged by Antoine R. Dumont
    (@ardumont) <antoine.romain.dumont@gmail.com> on 2022-06-02 16:03:41
    +0200)
  * Upstream changes:     - v2.10     - github/utils: Deal with exotic
    urls to canonicalize     - deprecate the db/pytest_plugin.py module
    - move initialize_database_for_module in db_utils     - mark
    postgresql_fact fixture factory function as deprecated     - tests:
    use stock pytest_postgresql factory function     - docs/db: Update
    datastore requirement

 -- Software Heritage autobuilder (on jenkins-debian1) <jenkins@jenkins-debian1.internal.softwareheritage.org>  Thu, 02 Jun 2022 14:39:11 +0000

swh-core (2.9.0-1~swh1) unstable-swh; urgency=medium

  * New upstream release 2.9.0     - (tagged by Antoine R. Dumont
    (@ardumont) <antoine.romain.dumont@gmail.com> on 2022-05-30 17:36:23
    +0200)
  * Upstream changes:     - v2.9.0     - Allow module to specify another
    config key than their module name     - cli.db: Reword ignore
    sentence

 -- Software Heritage autobuilder (on jenkins-debian1) <jenkins@jenkins-debian1.internal.softwareheritage.org>  Mon, 30 May 2022 15:41:42 +0000

swh-core (2.8.1-1~swh1) unstable-swh; urgency=medium

  * New upstream release 2.8.1     - (tagged by Antoine R. Dumont
    (@ardumont) <antoine.romain.dumont@gmail.com> on 2022-05-30 17:06:11
    +0200)
  * Upstream changes:     - v2.8.1     - cli.db: Use attribute
    current_version instead of undeclared getter     - cli.db: Fix help
    message typo

 -- Software Heritage autobuilder (on jenkins-debian1) <jenkins@jenkins-debian1.internal.softwareheritage.org>  Mon, 30 May 2022 15:10:17 +0000

swh-core (2.8.0-1~swh1) unstable-swh; urgency=medium

  * New upstream release 2.8.0     - (tagged by Antoine R. Dumont
    (@ardumont) <antoine.romain.dumont@gmail.com> on 2022-05-20 18:17:20
    +0200)
  * Upstream changes:     - v2.8.0     - Deal with git protocol url to
    canonicalize to https

 -- Software Heritage autobuilder (on jenkins-debian1) <jenkins@jenkins-debian1.internal.softwareheritage.org>  Fri, 20 May 2022 16:21:13 +0000

swh-core (2.7.0-1~swh1) unstable-swh; urgency=medium

  * New upstream release 2.7.0     - (tagged by Antoine R. Dumont
    (@ardumont) <antoine.romain.dumont@gmail.com> on 2022-05-20 15:26:30
    +0200)
  * Upstream changes:     - v2.7.0     - Use GitHubSession to make
    canonical computation deal with rate limit

 -- Software Heritage autobuilder (on jenkins-debian1) <jenkins@jenkins-debian1.internal.softwareheritage.org>  Fri, 20 May 2022 13:30:15 +0000

swh-core (2.6.0-1~swh2) unstable-swh; urgency=medium

  * Bump new release

 -- Antoine R. Dumont (@ardumont) <ardumont@softwareheritage.org>  Fri, 20 May 2022 10:26:03 +0200

swh-core (2.6.0-1~swh1) unstable-swh; urgency=medium

  * New upstream release 2.6.0     - (tagged by Antoine R. Dumont
    (@ardumont) <ardumont@softwareheritage.org> on 2022-05-20 08:54:46
    +0200)
  * Upstream changes:     - v2.6.0     - Extract reusable github tests
    fixtures into its own pytest_plugin     - test_db/test_db_copy_to:
    Fix hypothesis FailedHealthCheck error     - Refactor
    swh.lister.github.utils to swh.core.github.utils     - Add utility
    function to retrieve canonical github urls     - Make 'python -m
    swh' work as cli entry point     - db_utils: Make
    connect_to_conninfo use through contextmanager     - Upgrade mypy to
    0.942 to fix support of types-psycopg2 >= 2.9.12

 -- Software Heritage autobuilder (on jenkins-debian1) <jenkins@jenkins-debian1.internal.softwareheritage.org>  Fri, 20 May 2022 06:58:23 +0000

swh-core (2.5.0-1~swh1) unstable-swh; urgency=medium

  * New upstream release 2.5.0     - (tagged by Valentin Lorentz
    <vlorentz@softwareheritage.org> on 2022-04-25 13:51:26 +0200)
  * Upstream changes:     - v2.5.0     - * Make db_transaction's
    client_options configurable at run time     - * sentry: always
    override init settings with the environment variables     - * Add
    support for disabling logging-based events in sentry     - * RPC
    server: explicitly handle sentry exception capture (instead of
    gunicorn)     - * statsd: add an error_type tag to @timed error
    counters     - * cli: Ensure tests don't mess with the global
    logging setup     - * mypy/pre-commit/pytest maintenance

 -- Software Heritage autobuilder (on jenkins-debian1) <jenkins@jenkins-debian1.internal.softwareheritage.org>  Mon, 25 Apr 2022 11:56:02 +0000

swh-core (2.4.0-1~swh1) unstable-swh; urgency=medium

  * New upstream release 2.4.0     - (tagged by Valentin Lorentz
    <vlorentz@softwareheritage.org> on 2022-03-29 14:39:15 +0200)
  * Upstream changes:     - v2.4.0     - * Fix support of Werkzeug 2.1.0

 -- Software Heritage autobuilder (on jenkins-debian1) <jenkins@jenkins-debian1.internal.softwareheritage.org>  Tue, 29 Mar 2022 12:42:28 +0000

swh-core (2.3.0-1~swh1) unstable-swh; urgency=medium

  * New upstream release 2.3.0     - (tagged by David Douard
    <david.douard@sdfa3.org> on 2022-03-14 17:19:37 +0100)
  * Upstream changes:     - v2.3.0

 -- Software Heritage autobuilder (on jenkins-debian1) <jenkins@jenkins-debian1.internal.softwareheritage.org>  Mon, 14 Mar 2022 16:23:52 +0000

swh-core (2.2.2-1~swh1) unstable-swh; urgency=medium

  * New upstream release 2.2.2     - (tagged by David Douard
    <david.douard@sdfa3.org> on 2022-03-09 17:44:25 +0100)
  * Upstream changes:     - v2.2.2     - small fixes in the `swh db
    upgrade` command

 -- Software Heritage autobuilder (on jenkins-debian1) <jenkins@jenkins-debian1.internal.softwareheritage.org>  Wed, 09 Mar 2022 16:48:21 +0000

swh-core (2.2.1-1~swh1) unstable-swh; urgency=medium

  * New upstream release 2.2.1     - (tagged by Nicolas Dandrimont
    <nicolas@dandrimont.eu> on 2022-03-03 20:20:11 +0100)
  * Upstream changes:     - Release swh.core v2.2.1     - quiesce
    deprecation warnings for autogenerated RPC clients     - fix typing
    for a few methods in db_utils

 -- Software Heritage autobuilder (on jenkins-debian1) <jenkins@jenkins-debian1.internal.softwareheritage.org>  Thu, 03 Mar 2022 19:24:59 +0000

swh-core (2.2.0-1~swh1) unstable-swh; urgency=medium

  * New upstream release 2.2.0     - (tagged by Valentin Lorentz
    <vlorentz@softwareheritage.org> on 2022-03-02 11:45:18 +0100)
  * Upstream changes:     - v2.2.0     - * utils: Add a new
    'iter_chunks' function

 -- Software Heritage autobuilder (on jenkins-debian1) <jenkins@jenkins-debian1.internal.softwareheritage.org>  Wed, 02 Mar 2022 10:47:47 +0000

swh-core (2.1.1-1~swh1) unstable-swh; urgency=medium

  * New upstream release 2.1.1     - (tagged by Valentin Lorentz
    <vlorentz@softwareheritage.org> on 2022-03-01 17:00:36 +0100)
  * Upstream changes:     - v2.1.1     - * Fix wrong version numbers in
    deprecation message.

 -- Software Heritage autobuilder (on jenkins-debian1) <jenkins@jenkins-debian1.internal.softwareheritage.org>  Tue, 01 Mar 2022 16:03:05 +0000

swh-core (2.1.0-1~swh1) unstable-swh; urgency=medium

  * New upstream release 2.1.0     - (tagged by Valentin Lorentz
    <vlorentz@softwareheritage.org> on 2022-03-01 16:58:02 +0100)
  * Upstream changes:     - v2.1.0     - * RPCClient: Make methods
    {get,post}{,_stream} protected     - * RPCServerApp: Add hooks to
    add behaviors to generated methods

 -- Software Heritage autobuilder (on jenkins-debian1) <jenkins@jenkins-debian1.internal.softwareheritage.org>  Tue, 01 Mar 2022 16:00:51 +0000

swh-core (2.0.0-2~swh1) unstable-swh; urgency=medium

  * Bump dependency constranints for pytest and pytest-postgresql.

 -- David Douard <david.douard@sdfa3.org>  Wed, 23 Feb 2022 10:56:37 +0100

swh-core (2.0.0-1~swh1) unstable-swh; urgency=medium

  * New upstream release 2.0.0     - (tagged by David Douard
    <david.douard@sdfa3.org> on 2022-02-17 15:26:59 +0100)
  * Upstream changes:     - v2.0.0     - add support for generic db
    version handling for postgresql backends,     - add support for
    generic db upgrade (for postgresql backends),     - upgrade pytest-
    postgresql based tests scaffolding to use the     - template-based
    db creation (instead of the truncate-based db reset).

 -- Software Heritage autobuilder (on jenkins-debian1) <jenkins@jenkins-debian1.internal.softwareheritage.org>  Wed, 23 Feb 2022 09:34:41 +0000

swh-core (1.1.1-1~swh1) unstable-swh; urgency=medium

  * New upstream release 1.1.1     - (tagged by Valentin Lorentz
    <vlorentz@softwareheritage.org> on 2022-02-04 12:52:06 +0100)
  * Upstream changes:     - v1.1.1     - * Require pytest to be <7.0.0

 -- Software Heritage autobuilder (on jenkins-debian1) <jenkins@jenkins-debian1.internal.softwareheritage.org>  Fri, 04 Feb 2022 11:54:45 +0000

swh-core (1.1.0-1~swh1) unstable-swh; urgency=medium

  * New upstream release 1.1.0     - (tagged by David Douard
    <david.douard@sdfa3.org> on 2022-01-20 15:39:02 +0100)
  * Upstream changes:     - v1.1.0     - add a Statsd.status_gauge()
    context manager     - add support for env var substitution in
    STATS_TAGS     - pin mypy version and clean reauirements a bit

 -- Software Heritage autobuilder (on jenkins-debian1) <jenkins@jenkins-debian1.internal.softwareheritage.org>  Thu, 20 Jan 2022 14:44:14 +0000

swh-core (1.0.0-2~swh1) unstable-swh; urgency=medium

  * Add missing B-D on python3-blinker for sentry-sdk

 -- Nicolas Dandrimont <olasd@debian.org>  Thu, 02 Dec 2021 12:34:50 +0100

swh-core (1.0.0-1~swh1) unstable-swh; urgency=medium

  * New upstream release 1.0.0     - (tagged by David Douard
    <david.douard@sdfa3.org> on 2021-12-02 10:51:10 +0100)
  * Upstream changes:     - v1.0.0

 -- Software Heritage autobuilder (on jenkins-debian1) <jenkins@jenkins-debian1.internal.softwareheritage.org>  Thu, 02 Dec 2021 10:00:19 +0000

swh-core (0.15.1-1~swh1) unstable-swh; urgency=medium

  * New upstream release 0.15.1     - (tagged by Valentin Lorentz
    <vlorentz@softwareheritage.org> on 2021-11-08 14:10:08 +0100)
  * Upstream changes:     - v0.15.1     - * Require pytest-postgresql <
    4.0

 -- Software Heritage autobuilder (on jenkins-debian1) <jenkins@jenkins-debian1.internal.softwareheritage.org>  Mon, 08 Nov 2021 13:12:36 +0000

swh-core (0.15.0-1~swh1) unstable-swh; urgency=medium

  * New upstream release 0.15.0     - (tagged by Antoine R. Dumont
    (@ardumont) <ardumont@softwareheritage.org> on 2021-09-20 11:45:26
    +0200)
  * Upstream changes:     - v0.15.0     - tarball: Fallback to guess
    archive format from mimetype when no format detected

 -- Software Heritage autobuilder (on jenkins-debian1) <jenkins@jenkins-debian1.internal.softwareheritage.org>  Mon, 20 Sep 2021 09:48:28 +0000

swh-core (0.14.6-1~swh1) unstable-swh; urgency=medium

  * New upstream release 0.14.6     - (tagged by Antoine Lambert
    <anlambert@softwareheritage.org> on 2021-09-16 10:48:35 +0200)
  * Upstream changes:     - version 0.14.6

 -- Software Heritage autobuilder (on jenkins-debian1) <jenkins@jenkins-debian1.internal.softwareheritage.org>  Thu, 16 Sep 2021 08:51:58 +0000

swh-core (0.14.5-1~swh1) unstable-swh; urgency=medium

  * New upstream release 0.14.5     - (tagged by Valentin Lorentz
    <vlorentz@softwareheritage.org> on 2021-08-30 10:31:47 +0200)
  * Upstream changes:     - v0.14.5     - * tarball: Add support for
    .tbz, .tbz2, and .jar

 -- Software Heritage autobuilder (on jenkins-debian1) <jenkins@jenkins-debian1.internal.softwareheritage.org>  Mon, 30 Aug 2021 08:34:03 +0000

swh-core (0.14.4-1~swh1) unstable-swh; urgency=medium

  * New upstream release 0.14.4     - (tagged by Valentin Lorentz
    <vlorentz@softwareheritage.org> on 2021-07-30 16:44:26 +0200)
  * Upstream changes:     - v0.14.4     - * add stream_results_optional

 -- Software Heritage autobuilder (on jenkins-debian1) <jenkins@jenkins-debian1.internal.softwareheritage.org>  Fri, 30 Jul 2021 14:47:25 +0000

swh-core (0.14.3-1~swh1) unstable-swh; urgency=medium

  * New upstream release 0.14.3     - (tagged by Antoine Lambert
    <antoine.lambert@inria.fr> on 2021-06-11 15:41:38 +0200)
  * Upstream changes:     - version 0.14.3

 -- Software Heritage autobuilder (on jenkins-debian1) <jenkins@jenkins-debian1.internal.softwareheritage.org>  Fri, 11 Jun 2021 13:47:13 +0000

swh-core (0.14.2-2~swh1) unstable-swh; urgency=medium

  * Rebuild v0.14.2 after missing unzip dependency

 -- Antoine Lambert <antoine.lambert@inria.fr>  Thu, 10 Jun 2021 16:24:09 +0200

swh-core (0.14.2-1~swh1) unstable-swh; urgency=medium

  * New upstream release 0.14.2     - (tagged by Antoine Lambert
    <antoine.lambert@inria.fr> on 2021-06-10 16:09:06 +0200)
  * Upstream changes:     - version 0.14.2

 -- Software Heritage autobuilder (on jenkins-debian1) <jenkins@jenkins-debian1.internal.softwareheritage.org>  Thu, 10 Jun 2021 14:13:25 +0000

swh-core (0.14.1-1~swh1) unstable-swh; urgency=medium

  * New upstream release 0.14.1     - (tagged by Valentin Lorentz
    <vlorentz@softwareheritage.org> on 2021-05-06 15:33:56 +0200)
  * Upstream changes:     - v0.14.1     - * Fix reserved name being used
    in pytest plugin

 -- Software Heritage autobuilder (on jenkins-debian1) <jenkins@jenkins-debian1.internal.softwareheritage.org>  Thu, 06 May 2021 13:38:24 +0000

swh-core (0.14.0-1~swh1) unstable-swh; urgency=medium

  * New upstream release 0.14.0     - (tagged by Valentin Lorentz
    <vlorentz@softwareheritage.org> on 2021-05-06 14:14:10 +0200)
  * Upstream changes:     - v0.14.0     - Add support for pytest-
    postgresql 3.0.0     - For consistency, I renamed db_name to dbname
    everywhere, so this will     - affect other SWH packages.

 -- Software Heritage autobuilder (on jenkins-debian1) <jenkins@jenkins-debian1.internal.softwareheritage.org>  Thu, 06 May 2021 12:17:31 +0000

swh-core (0.13.3-1~swh1) unstable-swh; urgency=medium

  * New upstream release 0.13.3     - (tagged by Antoine Lambert
    <antoine.lambert@inria.fr> on 2021-05-06 13:54:51 +0200)
  * Upstream changes:     - version 0.13.3

 -- Software Heritage autobuilder (on jenkins-debian1) <jenkins@jenkins-debian1.internal.softwareheritage.org>  Thu, 06 May 2021 11:59:49 +0000

swh-core (0.13.2-1~swh1) unstable-swh; urgency=medium

  * New upstream release 0.13.2     - (tagged by Valentin Lorentz
    <vlorentz@softwareheritage.org> on 2021-05-06 10:40:51 +0200)
  * Upstream changes:     - v0.13.2     - * tarball: properly normalize
    perms for all extracted files     - * requirements-db-pytestplugin:
    Don't install pytest-postgresql 3.0+

 -- Software Heritage autobuilder (on jenkins-debian1) <jenkins@jenkins-debian1.internal.softwareheritage.org>  Thu, 06 May 2021 08:44:45 +0000

swh-core (0.13.1-1~swh1) unstable-swh; urgency=medium

  * New upstream release 0.13.1     - (tagged by Antoine Lambert
    <antoine.lambert@inria.fr> on 2021-04-29 14:21:29 +0200)
  * Upstream changes:     - version 0.13.1

 -- Software Heritage autobuilder (on jenkins-debian1) <jenkins@jenkins-debian1.internal.softwareheritage.org>  Thu, 29 Apr 2021 12:25:15 +0000

swh-core (0.13.0-1~swh1) unstable-swh; urgency=medium

  * New upstream release 0.13.0     - (tagged by Vincent SELLIER
    <vincent.sellier@softwareheritage.org> on 2021-04-06 19:01:37 +0200)
  * Upstream changes:     - v0.13.0     - Support several backends on
    RPCServerApp

 -- Software Heritage autobuilder (on jenkins-debian1) <jenkins@jenkins-debian1.internal.softwareheritage.org>  Tue, 06 Apr 2021 17:07:10 +0000

swh-core (0.12.1-1~swh1) unstable-swh; urgency=medium

  * New upstream release 0.12.1     - (tagged by Valentin Lorentz
    <vlorentz@softwareheritage.org> on 2021-04-06 12:34:34 +0200)
  * Upstream changes:     - v0.12.1     - * tests: Drop hypothesis < 6
    requirement     - * README.rst: Remove getting-started instructions,
    they are duplicates     - * Improve/fix documentation of
    requests_mock_datadir     - * Remove dependency on 'decorator'
    (fixes a regression in decorator 5.0.5)

 -- Software Heritage autobuilder (on jenkins-debian1) <jenkins@jenkins-debian1.internal.softwareheritage.org>  Tue, 06 Apr 2021 10:37:17 +0000

swh-core (0.12.0-1~swh1) unstable-swh; urgency=medium

  * New upstream release 0.12.0     - (tagged by David Douard
    <david.douard@sdfa3.org> on 2021-02-16 11:48:58 +0100)
  * Upstream changes:     - v0.12.0

 -- Software Heritage autobuilder (on jenkins-debian1) <jenkins@jenkins-debian1.internal.softwareheritage.org>  Tue, 16 Feb 2021 10:52:14 +0000

swh-core (0.11.0-1~swh1) unstable-swh; urgency=medium

  * New upstream release 0.11.0     - (tagged by David Douard
    <david.douard@sdfa3.org> on 2020-12-08 15:35:05 +0100)
  * Upstream changes:     - v0.11.0

 -- Software Heritage autobuilder (on jenkins-debian1) <jenkins@jenkins-debian1.internal.softwareheritage.org>  Tue, 08 Dec 2020 14:38:23 +0000

swh-core (0.10.0-1~swh1) unstable-swh; urgency=medium

  * New upstream release 0.10.0     - (tagged by Nicolas Dandrimont
    <nicolas@dandrimont.eu> on 2020-12-02 11:46:38 +0100)
  * Upstream changes:     - Release swh.core 0.10.0     -
    db.tests.db_testing: Drop unused database test utilities.     -
    api.serializers: Add support for serializing large negative integers
    with     - msgpack.     - Do not mutate api.serializers.ENCODERS or
    DECODERS.     - swh cli: Add support for setting up the log level of
    multiple loggers.

 -- Software Heritage autobuilder (on jenkins-debian1) <jenkins@jenkins-debian1.internal.softwareheritage.org>  Wed, 02 Dec 2020 10:50:35 +0000

swh-core (0.9.1-1~swh1) unstable-swh; urgency=medium

  * New upstream release 0.9.1     - (tagged by Antoine Lambert
    <antoine.lambert@inria.fr> on 2020-11-23 11:24:50 +0100)
  * Upstream changes:     - version 0.9.1

 -- Software Heritage autobuilder (on jenkins-debian1) <jenkins@jenkins-debian1.internal.softwareheritage.org>  Mon, 23 Nov 2020 10:29:15 +0000

swh-core (0.9.0-1~swh2) unstable-swh; urgency=medium

  * Split packages python3-swh.core and python3-swh.core.db.pytestplugin

 -- Antoine R. Dumont (@ardumont) <ardumont@softwareheritage.org>  Fri, 20 Nov 2020 16:37:00 +0000

swh-core (0.9.0-1~swh1) unstable-swh; urgency=medium

  * New upstream release 0.9.0     - (tagged by Antoine R. Dumont
    (@ardumont) <ardumont@softwareheritage.org> on 2020-11-20 15:35:53
    +0100)
  * Upstream changes:     - v0.9.0     - Clarify names around the
    swh.core.db.pytest_plugin tests     - setup: Separate pytest-
    postgresql dependency and declare it when needed     - RPCClient:
    Fix reraise_exceptions regression     - api/serializers: Add
    Exception type encoder and decoder     - Makefile.local: Ensure all
    tests are executed when invoking make test     - core.db.cli: Add
    coverage and ensure `swh db *` works as expected     - core tests:
    disambiguate arg 'request' through typing

 -- Software Heritage autobuilder (on jenkins-debian1) <jenkins@jenkins-debian1.internal.softwareheritage.org>  Fri, 20 Nov 2020 14:37:00 +0000

swh-core (0.8.0-1~swh1) unstable-swh; urgency=medium

  * New upstream release 0.8.0     - (tagged by Antoine R. Dumont
    (@ardumont) <ardumont@softwareheritage.org> on 2020-10-30 09:12:17
    +0100)
  * Upstream changes:     - v0.8.0     - cli.db: Open init-admin subcmd
    to initialize superuser-level scripts

 -- Software Heritage autobuilder (on jenkins-debian1) <jenkins@jenkins-debian1.internal.softwareheritage.org>  Fri, 30 Oct 2020 08:13:02 +0000

swh-core (0.7.1-1~swh1) unstable-swh; urgency=medium

  * New upstream release 0.7.1     - (tagged by Antoine R. Dumont
    (@ardumont) <ardumont@softwareheritage.org> on 2020-10-22 18:51:16
    +0200)
  * Upstream changes:     - v0.7.1     - Move SWHDatabaseJanitor to
    db.pytest_plugin module

 -- Software Heritage autobuilder (on jenkins-debian1) <jenkins@jenkins-debian1.internal.softwareheritage.org>  Thu, 22 Oct 2020 16:51:59 +0000

swh-core (0.7.0-1~swh1) unstable-swh; urgency=medium

  * New upstream release 0.7.0     - (tagged by Antoine R. Dumont
    (@ardumont) <ardumont@softwareheritage.org> on 2020-10-22 18:31:18
    +0200)
  * Upstream changes:     - v0.7.0     - remote_api_endpoint: Allow to
    declare what http method to use     - api.RPCServerApp: Adapt sync
    rpc server with async rpc server

 -- Software Heritage autobuilder (on jenkins-debian1) <jenkins@jenkins-debian1.internal.softwareheritage.org>  Thu, 22 Oct 2020 16:32:04 +0000

swh-core (0.6.1-1~swh1) unstable-swh; urgency=medium

  * New upstream release 0.6.1     - (tagged by Antoine R. Dumont
    (@ardumont) <ardumont@softwareheritage.org> on 2020-10-22 13:53:41
    +0200)
  * Upstream changes:     - v0.6.1     - Move pytest_plugin declaration
    to top-level conftest

 -- Software Heritage autobuilder (on jenkins-debian1) <jenkins@jenkins-debian1.internal.softwareheritage.org>  Thu, 22 Oct 2020 11:54:49 +0000

swh-core (0.6.0-1~swh1) unstable-swh; urgency=medium

  * New upstream release 0.6.0     - (tagged by Antoine R. Dumont
    (@ardumont) <ardumont@softwareheritage.org> on 2020-10-22 13:24:55
    +0200)
  * Upstream changes:     - v0.6.0     - asynchronous.RPCServerApp:
    Align implementation with api.RPCServerApp

 -- Software Heritage autobuilder (on jenkins-debian1) <jenkins@jenkins-debian1.internal.softwareheritage.org>  Thu, 22 Oct 2020 11:25:29 +0000

swh-core (0.5.0-1~swh2) unstable-swh; urgency=medium

  * Bump new release with dependency updated

 -- Antoine R. Dumont <ardumont@softwareheritage.org>  thu, 22 Oct 2020 11:21:04 +0200

swh-core (0.5.0-1~swh1) unstable-swh; urgency=medium

  * New upstream release 0.5.0     - (tagged by Antoine R. Dumont
    (@ardumont) <ardumont@softwareheritage.org> on 2020-10-22 11:11:29
    +0200)
  * Upstream changes:     - v0.5.0     - Install postgresql_fact fixture
    for faster postgres tests     - api.tests.test_async: Simplify
    fixture setup     - core.config: Drop no longer used SWHConfig

 -- Software Heritage autobuilder (on jenkins-debian1) <jenkins@jenkins-debian1.internal.softwareheritage.org>  Thu, 22 Oct 2020 09:12:14 +0000

swh-core (0.4.0-1~swh1) unstable-swh; urgency=medium

  * New upstream release 0.4.0     - (tagged by Antoine R. Dumont
    (@ardumont) <ardumont@softwareheritage.org> on 2020-10-02 11:44:10
    +0200)
  * Upstream changes:     - v0.4.0     - config: Deprecate SWHConfig in
    favor of load_from_envvar function

 -- Software Heritage autobuilder (on jenkins-debian1) <jenkins@jenkins-debian1.internal.softwareheritage.org>  Fri, 02 Oct 2020 09:44:53 +0000

swh-core (0.3.1-1~swh1) unstable-swh; urgency=medium

  * New upstream release 0.3.1     - (tagged by Valentin Lorentz
    <vlorentz@softwareheritage.org> on 2020-10-01 12:38:08 +0200)
  * Upstream changes:     - v0.3.1     - * Add specific celery task
    arguments to metadata sent to systemd-journald     - * SortedList:
    Don't inherit from UserList.

 -- Software Heritage autobuilder (on jenkins-debian1) <jenkins@jenkins-debian1.internal.softwareheritage.org>  Thu, 01 Oct 2020 10:40:27 +0000

swh-core (0.3.0-1~swh1) unstable-swh; urgency=medium

  * New upstream release 0.3.0     - (tagged by David Douard
    <david.douard@sdfa3.org> on 2020-09-23 16:24:40 +0200)
  * Upstream changes:     - v0.3.0

 -- Software Heritage autobuilder (on jenkins-debian1) <jenkins@jenkins-debian1.internal.softwareheritage.org>  Wed, 23 Sep 2020 14:27:08 +0000

swh-core (0.2.3-1~swh1) unstable-swh; urgency=medium

  * New upstream release 0.2.3     - (tagged by Valentin Lorentz
    <vlorentz@softwareheritage.org> on 2020-08-17 13:55:41 +0200)
  * Upstream changes:     - v0.2.3     - * tarball: add test for
    permissions.     - * Move SortedList from swh-storage.

 -- Software Heritage autobuilder (on jenkins-debian1) <jenkins@jenkins-debian1.internal.softwareheritage.org>  Mon, 17 Aug 2020 11:57:43 +0000

swh-core (0.2.2-1~swh1) unstable-swh; urgency=medium

  * New upstream release 0.2.2     - (tagged by Antoine R. Dumont
    (@ardumont) <ardumont@softwareheritage.org> on 2020-07-31 13:41:19
    +0200)
  * Upstream changes:     - v0.2.2     - api.classes: Open
    swh.core.api.classes.stream_results

 -- Software Heritage autobuilder (on jenkins-debian1) <jenkins@jenkins-debian1.internal.softwareheritage.org>  Fri, 31 Jul 2020 11:44:33 +0000

swh-core (0.2.1-1~swh1) unstable-swh; urgency=medium

  * New upstream release 0.2.1     - (tagged by Valentin Lorentz
    <vlorentz@softwareheritage.org> on 2020-07-30 19:16:57 +0200)
  * Upstream changes:     - v0.2.1     - Make @remote_api_endpoint
    preserve typing information for mypy.

 -- Software Heritage autobuilder (on jenkins-debian1) <jenkins@jenkins-debian1.internal.softwareheritage.org>  Thu, 30 Jul 2020 17:20:05 +0000

swh-core (0.2.0-1~swh1) unstable-swh; urgency=medium

  * New upstream release 0.2.0     - (tagged by Antoine R. Dumont
    (@ardumont) <ardumont@softwareheritage.org> on 2020-07-29 11:18:37
    +0200)
  * Upstream changes:     - v0.2.0     - core.api: Expose serializable
    PagedResult object for pagination api     - test_serializers:
    Refactor using pytest     - Migrate from vcversioner to setuptools-
    scm

 -- Software Heritage autobuilder (on jenkins-debian1) <jenkins@jenkins-debian1.internal.softwareheritage.org>  Wed, 29 Jul 2020 09:20:56 +0000

swh-core (0.1.2-1~swh1) unstable-swh; urgency=medium

  * New upstream release 0.1.2     - (tagged by Antoine R. Dumont
    (@ardumont) <ardumont@softwareheritage.org> on 2020-07-08 13:41:51
    +0200)
  * Upstream changes:     - v0.1.2     - test_serializers: Move to
    pytest for that specific erratic assertion

 -- Software Heritage autobuilder (on jenkins-debian1) <jenkins@jenkins-debian1.internal.softwareheritage.org>  Wed, 08 Jul 2020 11:43:25 +0000

swh-core (0.1.1-1~swh1) unstable-swh; urgency=medium

  * New upstream release 0.1.1     - (tagged by Antoine R. Dumont
    (@ardumont) <ardumont@softwareheritage.org> on 2020-07-08 13:03:52
    +0200)
  * Upstream changes:     - v0.1.1     - api.tests: Fix unsupported
    matches keyword to match     - requirements-db: Move typing-
    extension from test to runtime deps

 -- Software Heritage autobuilder (on jenkins-debian1) <jenkins@jenkins-debian1.internal.softwareheritage.org>  Wed, 08 Jul 2020 11:07:55 +0000

swh-core (0.1.0-1~swh1) unstable-swh; urgency=medium

  * New upstream release 0.1.0     - (tagged by David Douard
    <david.douard@sdfa3.org> on 2020-07-06 14:33:28 +0200)
  * Upstream changes:     - v0.1.0

 -- Software Heritage autobuilder (on jenkins-debian1) <jenkins@jenkins-debian1.internal.softwareheritage.org>  Mon, 06 Jul 2020 12:36:15 +0000

swh-core (0.0.95-1~swh1) unstable-swh; urgency=medium

  * New upstream release 0.0.95     - (tagged by Nicolas Dandrimont
    <nicolas@dandrimont.eu> on 2020-04-17 17:20:35 +0200)
  * Upstream changes:     - Release swh.core v0.0.95     - support
    serializing large integers in msgpack     - add documentation for
    CLI     - move formatting to black

 -- Software Heritage autobuilder (on jenkins-debian1) <jenkins@jenkins-debian1.internal.softwareheritage.org>  Fri, 17 Apr 2020 16:05:01 +0000

swh-core (0.0.94-1~swh1) unstable-swh; urgency=medium

  * New upstream release 0.0.94     - (tagged by Valentin Lorentz
    <vlorentz@softwareheritage.org> on 2020-02-28 14:28:11 +0100)
  * Upstream changes:     - v0.0.94     - Allow subclasses of RPCClient
    to override methods.

 -- Software Heritage autobuilder (on jenkins-debian1) <jenkins@jenkins-debian1.internal.softwareheritage.org>  Fri, 28 Feb 2020 13:32:41 +0000

swh-core (0.0.93-1~swh1) unstable-swh; urgency=medium

  * New upstream release 0.0.93     - (tagged by Valentin Lorentz
    <vlorentz@softwareheritage.org> on 2020-02-26 15:26:29 +0100)
  * Upstream changes:     - v0.0.93     - Reintroduce support for
    decoding legacy msgpack encoding

 -- Software Heritage autobuilder (on jenkins-debian1) <jenkins@jenkins-debian1.internal.softwareheritage.org>  Wed, 26 Feb 2020 14:29:46 +0000

swh-core (0.0.92-1~swh1) unstable-swh; urgency=medium

  * New upstream release 0.0.92     - (tagged by Valentin Lorentz
    <vlorentz@softwareheritage.org> on 2020-02-19 15:40:57 +0100)
  * Upstream changes:     - v0.0.92     - Add support for msgpack 1.0.0

 -- Software Heritage autobuilder (on jenkins-debian1) <jenkins@jenkins-debian1.internal.softwareheritage.org>  Wed, 19 Feb 2020 14:45:27 +0000

swh-core (0.0.91-1~swh2) unstable-swh; urgency=medium

  * Add missing python3-iso8601 build dependency

 -- Antoine Lambert <antoine.lambert@inria.fr>  Wed, 19 Feb 2020 11:18:34 +0100

swh-core (0.0.91-1~swh1) unstable-swh; urgency=medium

  * New upstream release 0.0.91     - (tagged by Antoine Lambert
    <antoine.lambert@inria.fr> on 2020-02-18 16:43:59 +0100)
  * Upstream changes:     - version 0.0.91

 -- Software Heritage autobuilder (on jenkins-debian1) <jenkins@jenkins-debian1.internal.softwareheritage.org>  Tue, 18 Feb 2020 15:51:39 +0000

swh-core (0.0.90-1~swh1) unstable-swh; urgency=medium

  * New upstream release 0.0.90     - (tagged by Valentin Lorentz
    <vlorentz@softwareheritage.org> on 2020-02-18 13:54:30 +0100)
  * Upstream changes:     - v0.0.90     - Remove exception pickling from
    the async server, as in the sync server.

 -- Software Heritage autobuilder (on jenkins-debian1) <jenkins@jenkins-debian1.internal.softwareheritage.org>  Tue, 18 Feb 2020 12:59:38 +0000

swh-core (0.0.89-1~swh1) unstable-swh; urgency=medium

  * New upstream release 0.0.89     - (tagged by Valentin Lorentz
    <vlorentz@softwareheritage.org> on 2020-02-18 11:35:01 +0100)
  * Upstream changes:     - v0.0.89     - * Change msgpack serialization
    to be closer to the JSON one.     - * Add support for extra
    {de,en}coders.     - * Add extra_type_encoders and
    extra_type_decoders attributes to RPC clients and servers.     - *
    Use iso8601.parse_date instead of dateutil.parser.parse.

 -- Software Heritage autobuilder (on jenkins-debian1) <jenkins@jenkins-debian1.internal.softwareheritage.org>  Tue, 18 Feb 2020 10:43:34 +0000

swh-core (0.0.88-1~swh1) unstable-swh; urgency=medium

  * New upstream release 0.0.88     - (tagged by Valentin Lorentz
    <vlorentz@softwareheritage.org> on 2020-02-14 12:22:23 +0100)
  * Upstream changes:     - v0.0.88     - In case of errors, return a
    simple dictionary instead of pickled exception.

 -- Software Heritage autobuilder (on jenkins-debian1) <jenkins@jenkins-debian1.internal.softwareheritage.org>  Fri, 14 Feb 2020 11:27:02 +0000

swh-core (0.0.87-1~swh2) unstable-swh; urgency=medium

  * Fix package build

 -- Antoine R. Dumont (@ardumont) <ardumont@softwareheritage.org>  Thu, 30 Jan 2020 14:06:54 +0100

swh-core (0.0.87-1~swh1) unstable-swh; urgency=medium

  * New upstream release 0.0.87     - (tagged by Valentin Lorentz
    <vlorentz@softwareheritage.org> on 2020-01-29 12:21:48 +0100)
  * Upstream changes:     - v0.0.87     - Make db_transaction* remove
    db/cur from the signature.

 -- Software Heritage autobuilder (on jenkins-debian1) <jenkins@jenkins-debian1.internal.softwareheritage.org>  Wed, 29 Jan 2020 11:28:23 +0000

swh-core (0.0.86-1~swh1) unstable-swh; urgency=medium

  * New upstream release 0.0.86     - (tagged by Antoine R. Dumont
    (@ardumont) <antoine.romain.dumont@gmail.com> on 2020-01-23 09:08:56
    +0100)
  * Upstream changes:     - v0.0.86     - sentry: Add environment
    variable $SWH_SENTRY_ENVIRONMENT     - pytest_plugin: Fix sphinx
    warnings

 -- Software Heritage autobuilder (on jenkins-debian1) <jenkins@jenkins-debian1.internal.softwareheritage.org>  Thu, 23 Jan 2020 08:12:40 +0000

swh-core (0.0.85-1~swh2) unstable-swh; urgency=medium

  * Fix package build on buster

 -- Antoine Lambert <antoine.lambert@inria.fr>  Thu, 16 Jan 2020 11:00:00 +0000

swh-core (0.0.85-1~swh1) unstable-swh; urgency=medium

  * New upstream release 0.0.85     - (tagged by Valentin Lorentz
    <vlorentz@softwareheritage.org> on 2020-01-15 13:07:36 +0100)
  * Upstream changes:     - v0.0.85     - Add env var SWH_MAIN_PACKAGE

 -- Software Heritage autobuilder (on jenkins-debian1) <jenkins@jenkins-debian1.internal.softwareheritage.org>  Wed, 15 Jan 2020 12:11:49 +0000

swh-core (0.0.84-1~swh1) unstable-swh; urgency=medium

  * New upstream release 0.0.84     - (tagged by Antoine R. Dumont
    (@ardumont) <antoine.romain.dumont@gmail.com> on 2019-12-13 09:08:00
    +0100)
  * Upstream changes:     - v0.0.84     - Improve tarball support for
    tar.lz, tar.x, tar.Z files

 -- Software Heritage autobuilder (on jenkins-debian1) <jenkins@jenkins-debian1.internal.softwareheritage.org>  Fri, 13 Dec 2019 08:14:23 +0000

swh-core (0.0.83-1~swh1) unstable-swh; urgency=medium

  * New upstream release 0.0.83     - (tagged by Antoine R. Dumont
    (@ardumont) <antoine.romain.dumont@gmail.com> on 2019-12-12 16:03:25
    +0100)
  * Upstream changes:     - v0.0.83     - core.config: Rename
    configuration key

 -- Software Heritage autobuilder (on jenkins-debian1) <jenkins@jenkins-debian1.internal.softwareheritage.org>  Thu, 12 Dec 2019 15:06:28 +0000

swh-core (0.0.82-1~swh1) unstable-swh; urgency=medium

  * New upstream release 0.0.82     - (tagged by Nicolas Dandrimont
    <nicolas@dandrimont.eu> on 2019-12-11 15:04:09 +0100)
  * Upstream changes:     - Release swh.core 0.0.82     - Add missing
    conftest.py to MANIFEST.in

 -- Software Heritage autobuilder (on jenkins-debian1) <jenkins@jenkins-debian1.internal.softwareheritage.org>  Wed, 11 Dec 2019 14:09:00 +0000

swh-core (0.0.81-1~swh2) unstable-swh; urgency=medium

  * Add dependency to python3-sentry-sdk

 -- Nicolas Dandrimont <olasd@debian.org>  Wed, 11 Dec 2019 14:58:54 +0100

swh-core (0.0.81-1~swh1) unstable-swh; urgency=medium

  * New upstream release 0.0.81     - (tagged by Valentin Lorentz
    <vlorentz@softwareheritage.org> on 2019-12-10 13:59:17 +0100)
  * Upstream changes:     - v0.0.81     - * Include all requirements in
    MANIFEST.in     - * Split test requirements to try and properly
    minimize dependencies     - * Make the CLI initialize sentry-sdk
    based on CLI options/envvars.     - * Add gunicorn config script to
    initialize sentry-sdk based on envvars.

 -- Software Heritage autobuilder (on jenkins-debian1) <jenkins@jenkins-debian1.internal.softwareheritage.org>  Tue, 10 Dec 2019 13:03:13 +0000

swh-core (0.0.80-1~swh1) unstable-swh; urgency=medium

  * New upstream release 0.0.80     - (tagged by Nicolas Dandrimont
    <nicolas@dandrimont.eu> on 2019-11-19 16:36:35 +0100)
  * Upstream changes:     - Release swh.core v0.0.80     - Let
    TypeErrors pass through the RPC layer     - Register SIGINT/SIGTERM
    handlers for the CLI

 -- Software Heritage autobuilder (on jenkins-debian1) <jenkins@jenkins-debian1.internal.softwareheritage.org>  Tue, 19 Nov 2019 15:41:09 +0000

swh-core (0.0.79-1~swh1) unstable-swh; urgency=medium

  * New upstream release 0.0.79     - (tagged by Stefano Zacchiroli
    <zack@upsilon.cc> on 2019-11-18 13:35:19 +0100)
  * Upstream changes:     - v0.0.79 =======     - * RPCClient: add
    response attribute to RemoteException     - * RPCClent: rename and
    refactor check_status (now raise_for_status)     - * RPCClient:
    check HTTP status code for errors also when streaming     - * cli:
    Add support for loading a logging configuration file     - * cli:
    Allow adding a Notes section between Options and Commands     - *
    Add trailing dot to help texts for consistency     - * logger: only
    flatten dicts if all keys are strings     - * Move to
    @pytest.fixture from yield_fixture     - *
    test_rpc_client_server.py: fix typo in docstring

 -- Software Heritage autobuilder (on jenkins-debian1) <jenkins@jenkins-debian1.internal.softwareheritage.org>  Mon, 18 Nov 2019 12:42:12 +0000

swh-core (0.0.78-1~swh1) unstable-swh; urgency=medium

  * New upstream release 0.0.78     - (tagged by Nicolas Dandrimont
    <nicolas@dandrimont.eu> on 2019-11-06 18:01:56 +0100)
  * Upstream changes:     - Release swh.core 0.0.78     - allow the swh
    command to work even when a plugin fails     - hardcode bytea and
    bytea[] type oids in BaseDb

 -- Software Heritage autobuilder (on jenkins-debian1) <jenkins@jenkins-debian1.internal.softwareheritage.org>  Wed, 06 Nov 2019 17:05:38 +0000

swh-core (0.0.77-1~swh1) unstable-swh; urgency=medium

  * New upstream release 0.0.77     - (tagged by Antoine R. Dumont
    (@ardumont) <antoine.romain.dumont@gmail.com> on 2019-11-06 14:10:58
    +0100)
  * Upstream changes:     - v0.0.77     - pytest_plugin: Decode url to
    resolve filename     - api/serializers: Force json module use to
    decode requests text response

 -- Software Heritage autobuilder (on jenkins-debian1) <jenkins@jenkins-debian1.internal.softwareheritage.org>  Wed, 06 Nov 2019 13:15:03 +0000

swh-core (0.0.76-1~swh2) unstable-swh; urgency=medium

  * Force using the swh.core pytest plugin

 -- Nicolas Dandrimont <olasd@debian.org>  Wed, 23 Oct 2019 14:50:04 +0200

swh-core (0.0.76-1~swh1) unstable-swh; urgency=medium

  * New upstream release 0.0.76     - (tagged by Nicolas Dandrimont
    <nicolas@dandrimont.eu> on 2019-10-18 10:16:20 +0200)
  * Upstream changes:     - Release swh.core v0.0.76     - Make the
    systemd dependency optional

 -- Software Heritage autobuilder (on jenkins-debian1) <jenkins@jenkins-debian1.internal.softwareheritage.org>  Fri, 18 Oct 2019 08:25:15 +0000

swh-core (0.0.75-1~swh1) unstable-swh; urgency=medium

  * New upstream release 0.0.75     - (tagged by Antoine R. Dumont
    (@ardumont) <antoine.romain.dumont@gmail.com> on 2019-10-14 17:51:58
    +0200)
  * Upstream changes:     - v0.0.75     - pytest_plugin: Add support for
    http requests

 -- Software Heritage autobuilder (on jenkins-debian1) <jenkins@jenkins-debian1.internal.softwareheritage.org>  Mon, 14 Oct 2019 15:57:05 +0000

swh-core (0.0.74-1~swh1) unstable-swh; urgency=medium

  * New upstream release 0.0.74     - (tagged by David Douard
    <david.douard@sdfa3.org> on 2019-10-11 15:30:51 +0200)
  * Upstream changes:     - v0.0.74

 -- Software Heritage autobuilder (on jenkins-debian1) <jenkins@jenkins-debian1.internal.softwareheritage.org>  Fri, 11 Oct 2019 13:35:17 +0000

swh-core (0.0.73-1~swh1) unstable-swh; urgency=medium

  * New upstream release 0.0.73     - (tagged by Antoine R. Dumont
    (@ardumont) <antoine.romain.dumont@gmail.com> on 2019-10-09 14:16:04
    +0200)
  * Upstream changes:     - v0.0.73     - Improve pytest-plugin fixture
    to ease testing with pagination

 -- Software Heritage autobuilder (on jenkins-debian1) <jenkins@jenkins-debian1.internal.softwareheritage.org>  Wed, 09 Oct 2019 12:20:36 +0000

swh-core (0.0.72-1~swh1) unstable-swh; urgency=medium

  * New upstream release 0.0.72     - (tagged by Antoine R. Dumont
    (@ardumont) <antoine.romain.dumont@gmail.com> on 2019-10-09 10:59:28
    +0200)
  * Upstream changes:     - v0.0.72     - Fix tox.ini's py3 environment

 -- Software Heritage autobuilder (on jenkins-debian1) <jenkins@jenkins-debian1.internal.softwareheritage.org>  Wed, 09 Oct 2019 09:02:51 +0000

swh-core (0.0.70-1~swh2) unstable-swh; urgency=medium

  * Add new dependency on python3-tz

 -- Nicolas Dandrimont <olasd@debian.org>  Tue, 01 Oct 2019 15:07:09 +0200

swh-core (0.0.70-1~swh1) unstable-swh; urgency=medium

  * New upstream release 0.0.70     - (tagged by Stefano Zacchiroli
    <zack@upsilon.cc> on 2019-09-27 10:16:41 +0200)
  * Upstream changes:     - v0.0.70     - init.py: switch to documented
    way of extending path

 -- Software Heritage autobuilder (on jenkins-debian1) <jenkins@jenkins-debian1.internal.softwareheritage.org>  Fri, 27 Sep 2019 08:21:29 +0000

swh-core (0.0.69-1~swh1) unstable-swh; urgency=medium

  * New upstream release 0.0.69     - (tagged by Stefano Zacchiroli
    <zack@upsilon.cc> on 2019-09-20 15:50:52 +0200)
  * Upstream changes:     - v0.0.69     - MANIFEST.in: ship py.typed

 -- Software Heritage autobuilder (on jenkins-debian1) <jenkins@jenkins-debian1.internal.softwareheritage.org>  Fri, 20 Sep 2019 13:54:15 +0000

swh-core (0.0.68-1~swh1) unstable-swh; urgency=medium

  * New upstream release 0.0.68     - (tagged by Stefano Zacchiroli
    <zack@upsilon.cc> on 2019-09-20 15:05:29 +0200)
  * Upstream changes:     - v0.0.68     - * mypy: ignore django-stubs,
    needed only by hypothesis     - * mypy: use conffile to ignore
    requests_mock     - * typing: minimal changes to make a no-op mypy
    run pass     - * db_testing.py: do not explode when TEST_DB_DUMP =
    None     - * swh.core.config.parse_config_file: fix sphinx markup in
    docstring     - * statsd: protect access to the statsd's socket     -
    * tests: add tests for swh.logger and swh.tarball modules     - *
    Remove fallback when aiohttp_utils is not installed.

 -- Software Heritage autobuilder (on jenkins-debian1) <jenkins@jenkins-debian1.internal.softwareheritage.org>  Fri, 20 Sep 2019 13:09:50 +0000

swh-core (0.0.67-1~swh1) unstable-swh; urgency=medium

  * New upstream release 0.0.67     - (tagged by Valentin Lorentz
    <vlorentz@softwareheritage.org> on 2019-08-22 13:56:36 +0200)
  * Upstream changes:     - v0.0.67     - Improve error handling in
    Db.copy_to

 -- Software Heritage autobuilder (on jenkins-debian1) <jenkins@jenkins-debian1.internal.softwareheritage.org>  Thu, 22 Aug 2019 12:02:14 +0000

swh-core (0.0.66-1~swh1) unstable-swh; urgency=medium

  * New upstream release 0.0.66     - (tagged by David Douard
    <david.douard@sdfa3.org> on 2019-07-30 13:55:16 +0200)
  * Upstream changes:     - v0.0.66

 -- Software Heritage autobuilder (on jenkins-debian1) <jenkins@jenkins-debian1.internal.softwareheritage.org>  Tue, 30 Jul 2019 11:58:47 +0000

swh-core (0.0.65-1~swh2) unstable-swh; urgency=medium

  * debian/control: add missing dependencies.

 -- David Douard <david.douard@sdfa3.org>  Tue, 16 Jul 2019 14:46:43 +0200

swh-core (0.0.65-1~swh1) unstable-swh; urgency=medium

  * New upstream release 0.0.65     - (tagged by David Douard
    <david.douard@sdfa3.org> on 2019-07-15 16:49:47 +0200)
  * Upstream changes:     - v0.0.65     - needed to fix my mess with
    0.0.64 tag, since the wrong 0.0.64 version has     - already been
    pushed to pypi.

 -- Software Heritage autobuilder (on jenkins-debian1) <jenkins@jenkins-debian1.internal.softwareheritage.org>  Mon, 15 Jul 2019 14:53:29 +0000

swh-core (0.0.64-1~swh1) unstable-swh; urgency=medium

  * New upstream release 0.0.64     - (tagged by David Douard
    <david.douard@sdfa3.org> on 2019-07-15 16:33:32 +0200)
  * Upstream changes:     - v0.0.64

 -- Software Heritage autobuilder (on jenkins-debian1) <jenkins@jenkins-debian1.internal.softwareheritage.org>  Mon, 15 Jul 2019 14:37:04 +0000

swh-core (0.0.63-1~swh1) unstable-swh; urgency=medium

  * New upstream release 0.0.63     - (tagged by Antoine Lambert
    <antoine.lambert@inria.fr> on 2019-05-21 13:12:11 +0200)
  * Upstream changes:     - version 0.0.63

 -- Software Heritage autobuilder (on jenkins-debian1) <jenkins@jenkins-debian1.internal.softwareheritage.org>  Tue, 21 May 2019 11:15:45 +0000

swh-core (0.0.62-1~swh1) unstable-swh; urgency=medium

  * New upstream release 0.0.62     - (tagged by Antoine Lambert
    <antoine.lambert@inria.fr> on 2019-05-20 14:56:05 +0200)
  * Upstream changes:     - version 0.0.62

 -- Software Heritage autobuilder (on jenkins-debian1) <jenkins@jenkins-debian1.internal.softwareheritage.org>  Mon, 20 May 2019 13:01:38 +0000

swh-core (0.0.61-1~swh1) unstable-swh; urgency=medium

  * New upstream release 0.0.61     - (tagged by David Douard
    <david.douard@sdfa3.org> on 2019-05-17 10:32:07 +0200)
  * Upstream changes:     - v0.0.61

 -- Software Heritage autobuilder (on jenkins-debian1) <jenkins@jenkins-debian1.internal.softwareheritage.org>  Fri, 17 May 2019 08:38:08 +0000

swh-core (0.0.60-1~swh1) unstable-swh; urgency=medium

  * New upstream release 0.0.60     - (tagged by David Douard
    <david.douard@sdfa3.org> on 2019-05-06 15:27:44 +0200)
  * Upstream changes:     - v0.0.60

 -- Software Heritage autobuilder (on jenkins-debian1) <jenkins@jenkins-debian1.internal.softwareheritage.org>  Mon, 06 May 2019 13:32:48 +0000

swh-core (0.0.59-1~swh1) unstable-swh; urgency=medium

  * New upstream release 0.0.59     - (tagged by Valentin Lorentz
    <vlorentz@softwareheritage.org> on 2019-04-09 16:55:41 +0200)
  * Upstream changes:     - Explicitly give Db connections back to the
    pool.     - So they gracefully release the connection on error
    instead     - of relying on reference-counting to call the Db's
    `__del__`     - (which does not happen in Hypothesis tests) because
    a ref     - to it is kept via the traceback object.

 -- Software Heritage autobuilder (on jenkins-debian1) <jenkins@jenkins-debian1.internal.softwareheritage.org>  Tue, 09 Apr 2019 16:12:32 +0000

swh-core (0.0.58-1~swh1) unstable-swh; urgency=medium

  * New upstream release 0.0.58     - (tagged by Antoine Lambert
    <antoine.lambert@inria.fr> on 2019-04-02 17:19:05 +0200)
  * Upstream changes:     - version 0.0.58

 -- Software Heritage autobuilder (on jenkins-debian1) <jenkins@jenkins-debian1.internal.softwareheritage.org>  Tue, 02 Apr 2019 15:24:34 +0000

swh-core (0.0.57-1~swh1) unstable-swh; urgency=medium

  * New upstream release 0.0.57     - (tagged by Nicolas Dandrimont
    <nicolas@dandrimont.eu> on 2019-03-28 15:51:27 +0100)
  * Upstream changes:     - Release swh.core v0.0.57     - Move to
    native async primitives     - Fix statsd.timed exceptional behavior
    bug/misfeature     - Fix SWHRemoteAPI post_stream method

 -- Software Heritage autobuilder (on jenkins-debian1) <jenkins@jenkins-debian1.internal.softwareheritage.org>  Thu, 28 Mar 2019 14:55:58 +0000

swh-core (0.0.56-1~swh1) unstable-swh; urgency=medium

  * New upstream release 0.0.56     - (tagged by David Douard
    <david.douard@sdfa3.org> on 2019-03-19 10:17:06 +0100)
  * Upstream changes:     - v0.0.56

 -- Software Heritage autobuilder (on jenkins-debian1) <jenkins@jenkins-debian1.internal.softwareheritage.org>  Tue, 19 Mar 2019 09:27:18 +0000

swh-core (0.0.55-1~swh1) unstable-swh; urgency=medium

  * New upstream release 0.0.55     - (tagged by Antoine R. Dumont
    (@ardumont) <antoine.romain.dumont@gmail.com> on 2019-02-19 12:28:26
    +0100)
  * Upstream changes:     - v0.0.55     - Fix runtime dependencies

 -- Software Heritage autobuilder (on jenkins-debian1) <jenkins@jenkins-debian1.internal.softwareheritage.org>  Tue, 19 Feb 2019 11:32:28 +0000

swh-core (0.0.54-1~swh2) unstable-swh; urgency=medium

  * New upstream release 0.0.54
  * Upstream changes:     - Add missing build dependencies

 -- Antoine R. Dumont (@ardumont) <antoine.romain.dumont@gmail.com>  Tue, 12 Feb 2019 16:25:34 +0000

swh-core (0.0.54-1~swh1) unstable-swh; urgency=medium

  * New upstream release 0.0.54     - (tagged by Valentin Lorentz
    <vlorentz@softwareheritage.org> on 2019-02-11 16:47:18 +0100)
  * Upstream changes:     - Add test for BaseDb.connect.

 -- Software Heritage autobuilder (on jenkins-debian1) <jenkins@jenkins-debian1.internal.softwareheritage.org>  Tue, 12 Feb 2019 12:37:43 +0000

swh-core (0.0.53-1~swh1) unstable-swh; urgency=medium

  * New upstream release 0.0.53     - (tagged by Antoine R. Dumont
    (@ardumont) <antoine.romain.dumont@gmail.com> on 2019-02-08 09:09:30
    +0100)
  * Upstream changes:     - v0.0.53     - Fix debian build

 -- Software Heritage autobuilder (on jenkins-debian1) <jenkins@jenkins-debian1.internal.softwareheritage.org>  Fri, 08 Feb 2019 08:12:31 +0000

swh-core (0.0.52-1~swh1) unstable-swh; urgency=medium

  * New upstream release 0.0.52     - (tagged by David Douard
    <david.douard@sdfa3.org> on 2019-02-06 15:24:04 +0100)
  * Upstream changes:     - v0.0.52

 -- Software Heritage autobuilder (on jenkins-debian1) <jenkins@jenkins-debian1.internal.softwareheritage.org>  Wed, 06 Feb 2019 14:27:14 +0000

swh-core (0.0.51-1~swh1) unstable-swh; urgency=medium

  * New upstream release 0.0.51     - (tagged by David Douard
    <david.douard@sdfa3.org> on 2019-02-01 14:28:27 +0100)
  * Upstream changes:     - v0.0.51

 -- Software Heritage autobuilder (on jenkins-debian1) <jenkins@jenkins-debian1.internal.softwareheritage.org>  Fri, 01 Feb 2019 13:31:45 +0000

swh-core (0.0.50-1~swh1) unstable-swh; urgency=medium

  * New upstream release 0.0.50     - (tagged by Nicolas Dandrimont
    <nicolas@dandrimont.eu> on 2019-01-09 15:50:58 +0100)
  * Upstream changes:     - Release swh.core v0.0.50     - Add statsd
    client module     - Log used config files

 -- Software Heritage autobuilder (on jenkins-debian1) <jenkins@jenkins-debian1.internal.softwareheritage.org>  Wed, 09 Jan 2019 14:54:37 +0000

swh-core (0.0.49-1~swh1) unstable-swh; urgency=medium

  * Make DbTestFixture.setUp() accept and pass *args and **kwargs.

 -- Software Heritage autobuilder (on jenkins-debian1) <jenkins@jenkins-debian1.internal.softwareheritage.org>  Tue, 08 Jan 2019 16:38:02 +0000

swh-core (0.0.48-1~swh1) unstable-swh; urgency=medium

  * v0.0.48
  * swh.core.cli: Update swh-db-init to make it idemtpotent

 -- Antoine R. Dumont (@ardumont) <antoine.romain.dumont@gmail.com>  Tue, 08 Jan 2019 15:33:15 +0000

swh-core (0.0.47-1~swh1) unstable-swh; urgency=medium

  * v0.0.47
  * swh.core.cli: Fix flag

 -- Antoine R. Dumont (@ardumont) <antoine.romain.dumont@gmail.com>  Tue, 08 Jan 2019 15:16:09 +0000

swh-core (0.0.46-1~swh1) unstable-swh; urgency=medium

  * v0.0.46
  * utils.grouper: Improve implementation
  * Remove now-obsolete information about swh.core.worker

 -- Antoine R. Dumont (@ardumont) <antoine.romain.dumont@gmail.com>  Tue, 08 Jan 2019 14:37:34 +0000

swh-core (0.0.45-1~swh1) unstable-swh; urgency=medium

  * Release swh.core v0.0.45
  * Compatibility with recent msgpack
  * Debian packaging-related cleanups

 -- Nicolas Dandrimont <nicolas@dandrimont.eu>  Thu, 22 Nov 2018 21:09:53 +0100

swh-core (0.0.44-1~swh1) unstable-swh; urgency=medium

  * Release swh.core v0.0.44
  * Refactor the database testing fixtures
  * Stop unsafe serialization/deserialization constructs
  * Update tests to use nose

 -- Nicolas Dandrimont <nicolas@dandrimont.eu>  Thu, 18 Oct 2018 18:20:12 +0200

swh-core (0.0.43-1~swh1) unstable-swh; urgency=medium

  * v0.0.43
  * Fix missing dependency declaration

 -- Antoine R. Dumont (@ardumont) <antoine.romain.dumont@gmail.com>  Thu, 11 Oct 2018 15:47:06 +0200

swh-core (0.0.42-1~swh1) unstable-swh; urgency=medium

  * v0.0.42
  * Fix missing dependency declaration

 -- Antoine R. Dumont (@ardumont) <antoine.romain.dumont@gmail.com>  Thu, 11 Oct 2018 15:45:25 +0200

swh-core (0.0.41-1~swh1) unstable-swh; urgency=medium

  * Add functions to generate HTTP API clients and servers from
    databases.
  * Summary: This moves the interesting parts of D505 into the core, so
    other components can use them as well.
  * Test Plan: `make test`
  * Reviewers: ardumont, seirl, #reviewers
  * Reviewed By: ardumont, #reviewers
  * Subscribers: douardda
  * Differential Revision: https://forge.softwareheritage.org/D507

 -- Valentin Lorentz <vlorentz@softwareheritage.org>  Thu, 11 Oct 2018 10:57:27 +0200

swh-core (0.0.40-1~swh1) unstable-swh; urgency=medium

  * v0.0.40
  * swh.core.api.SWHRemoteAPI: Permit to set a query timeout option

 -- Antoine R. Dumont (@ardumont) <antoine.romain.dumont@gmail.com>  Thu, 24 May 2018 12:10:03 +0200

swh-core (0.0.39-1~swh1) unstable-swh; urgency=medium

  * v0.0.39
  * package: Add missing runtime dependency

 -- Antoine R. Dumont (@ardumont) <antoine.romain.dumont@gmail.com>  Thu, 26 Apr 2018 15:24:22 +0200

swh-core (0.0.38-1~swh1) unstable-swh; urgency=medium

  * v0.0.38
  * tests: Use more reasonable psql options for db restores
  * swh.core.serializers: Add custom types serialization

 -- Antoine R. Dumont (@ardumont) <antoine.romain.dumont@gmail.com>  Thu, 26 Apr 2018 15:15:27 +0200

swh-core (0.0.37-1~swh1) unstable-swh; urgency=medium

  * v0.0.37
  * Move test fixture in swh.core.tests.server_testing module

 -- Antoine R. Dumont (@ardumont) <antoine.romain.dumont@gmail.com>  Wed, 25 Apr 2018 15:00:02 +0200

swh-core (0.0.36-1~swh1) unstable-swh; urgency=medium

  * v0.0.36
  * Migrate swh.loader.tar.tarball module in swh.core

 -- Antoine R. Dumont (@ardumont) <antoine.romain.dumont@gmail.com>  Wed, 06 Dec 2017 12:03:29 +0100

swh-core (0.0.35-1~swh1) unstable-swh; urgency=medium

  * Release swh.core version 0.0.35
  * Update packaging runes

 -- Nicolas Dandrimont <nicolas@dandrimont.eu>  Thu, 12 Oct 2017 18:07:50 +0200

swh-core (0.0.34-1~swh1) unstable-swh; urgency=medium

  * Release swh.core v0.0.34
  * New modular database test fixture

 -- Nicolas Dandrimont <nicolas@dandrimont.eu>  Mon, 07 Aug 2017 18:29:48 +0200

swh-core (0.0.33-1~swh1) unstable-swh; urgency=medium

  * Release swh.core v0.0.33
  * Be more conservative with remote API responses

 -- Nicolas Dandrimont <nicolas@dandrimont.eu>  Mon, 19 Jun 2017 19:01:38 +0200

swh-core (0.0.32-1~swh1) unstable-swh; urgency=medium

  * Release swh-core v0.0.32
  * Add asynchronous streaming methods for internal APIs
  * Remove task arguments from systemd-journal loggers

 -- Nicolas Dandrimont <nicolas@dandrimont.eu>  Tue, 09 May 2017 14:04:22 +0200

swh-core (0.0.31-1~swh1) unstable-swh; urgency=medium

  * Release swh.core v0.0.31
  * Add explicit dependency on python3-systemd

 -- Nicolas Dandrimont <nicolas@dandrimont.eu>  Fri, 07 Apr 2017 15:11:26 +0200

swh-core (0.0.30-1~swh1) unstable-swh; urgency=medium

  * Release swh.core v0.0.30
  * drop swh.core.hashutil (moved to swh.model.hashutil)
  * add a systemd logger

 -- Nicolas Dandrimont <nicolas@dandrimont.eu>  Fri, 07 Apr 2017 11:49:15 +0200

swh-core (0.0.29-1~swh1) unstable-swh; urgency=medium

  * Release swh.core v0.0.29
  * Catch proper exception in the base API client

 -- Nicolas Dandrimont <nicolas@dandrimont.eu>  Thu, 02 Feb 2017 00:19:25 +0100

swh-core (0.0.28-1~swh1) unstable-swh; urgency=medium

  * v0.0.28
  * Refactoring some common code into swh.core

 -- Antoine R. Dumont (@ardumont) <antoine.romain.dumont@gmail.com>  Thu, 26 Jan 2017 14:54:22 +0100

swh-core (0.0.27-1~swh1) unstable-swh; urgency=medium

  * v0.0.27
  * Fix issue with default boolean value

 -- Antoine R. Dumont (@ardumont) <antoine.romain.dumont@gmail.com>  Thu, 20 Oct 2016 16:15:20 +0200

swh-core (0.0.26-1~swh1) unstable-swh; urgency=medium

  * Release swh.core v0.0.26
  * Raise an exception when a configuration file exists and is
    unreadable

 -- Nicolas Dandrimont <nicolas@dandrimont.eu>  Wed, 12 Oct 2016 10:16:09 +0200

swh-core (0.0.25-1~swh1) unstable-swh; urgency=medium

  * v0.0.25
  * Add new function utils.cwd

 -- Antoine R. Dumont (@ardumont) <antoine.romain.dumont@gmail.com>  Thu, 29 Sep 2016 21:29:37 +0200

swh-core (0.0.24-1~swh1) unstable-swh; urgency=medium

  * v0.0.24
  * Deal with edge case in logger regarding json

 -- Antoine R. Dumont (@ardumont) <antoine.romain.dumont@gmail.com>  Thu, 22 Sep 2016 12:21:09 +0200

swh-core (0.0.23-1~swh1) unstable-swh; urgency=medium

  * Release swh.core v0.0.23
  * Properly fix the PyYAML dependency

 -- Nicolas Dandrimont <nicolas@dandrimont.eu>  Tue, 23 Aug 2016 16:20:29 +0200

swh-core (0.0.22-1~swh1) unstable-swh; urgency=medium

  * Release swh.core v0.0.22
  * Proper loading of yaml and ini files in all paths

 -- Nicolas Dandrimont <nicolas@dandrimont.eu>  Fri, 19 Aug 2016 15:45:55 +0200

swh-core (0.0.21-1~swh1) unstable-swh; urgency=medium

  * v0.0.21
  * Update test tools

 -- Antoine R. Dumont (@ardumont) <antoine.romain.dumont@gmail.com>  Tue, 19 Jul 2016 14:47:01 +0200

swh-core (0.0.20-1~swh1) unstable-swh; urgency=medium

  * Release swh.core v0.0.20
  * Add some generic bytes <-> escaped unicode methods

 -- Nicolas Dandrimont <nicolas@dandrimont.eu>  Tue, 14 Jun 2016 16:54:41 +0200

swh-core (0.0.19-1~swh1) unstable-swh; urgency=medium

  * v0.0.19
  * Resurrect swh.core.utils

 -- Antoine R. Dumont (@ardumont) <antoine.romain.dumont@gmail.com>  Fri, 15 Apr 2016 12:40:43 +0200

swh-core (0.0.18-1~swh1) unstable-swh; urgency=medium

  * v0.0.18
  * Add swh.core.utils
  * serializers: support UUIDs all around

 -- Antoine R. Dumont (@ardumont) <antoine.romain.dumont@gmail.com>  Sat, 26 Mar 2016 11:16:33 +0100

swh-core (0.0.17-1~swh1) unstable-swh; urgency=medium

  * Release swh.core v0.0.17
  * Allow serialization of UUIDs

 -- Nicolas Dandrimont <nicolas@dandrimont.eu>  Fri, 04 Mar 2016 11:40:56 +0100

swh-core (0.0.16-1~swh1) unstable-swh; urgency=medium

  * Release swh.core version 0.0.16
  * add bytehex_to_hash and hash_to_bytehex in hashutil
  * move scheduling utilities to swh.scheduler

 -- Nicolas Dandrimont <nicolas@dandrimont.eu>  Fri, 19 Feb 2016 18:12:10 +0100

swh-core (0.0.15-1~swh1) unstable-swh; urgency=medium

  * Release v0.0.15
  * Add hashutil.hash_git_object

 -- Nicolas Dandrimont <nicolas@dandrimont.eu>  Wed, 16 Dec 2015 16:31:26 +0100

swh-core (0.0.14-1~swh1) unstable-swh; urgency=medium

  * v0.0.14
  * Add simple README
  * Update license
  * swh.core.hashutil.hashfile can now deal with filepath as bytes

 -- Antoine R. Dumont (@ardumont) <antoine.romain.dumont@gmail.com>  Fri, 23 Oct 2015 11:13:14 +0200

swh-core (0.0.13-1~swh1) unstable-swh; urgency=medium

  * Prepare deployment of swh.core v0.0.13

 -- Nicolas Dandrimont <nicolas@dandrimont.eu>  Fri, 09 Oct 2015 17:32:49 +0200

swh-core (0.0.12-1~swh1) unstable-swh; urgency=medium

  * Prepare deployment of swh.core v0.0.12

 -- Nicolas Dandrimont <nicolas@dandrimont.eu>  Tue, 06 Oct 2015 17:34:34 +0200

swh-core (0.0.11-1~swh1) unstable-swh; urgency=medium

  * Prepare deployment of swh.core v0.0.11

 -- Nicolas Dandrimont <nicolas@dandrimont.eu>  Sat, 03 Oct 2015 15:57:03 +0200

swh-core (0.0.10-1~swh1) unstable-swh; urgency=medium

  * Prepare deploying swh.core v0.0.10

 -- Nicolas Dandrimont <nicolas@dandrimont.eu>  Sat, 03 Oct 2015 12:28:52 +0200

swh-core (0.0.9-1~swh1) unstable-swh; urgency=medium

  * Prepare deploying swh.core v0.0.9

 -- Nicolas Dandrimont <nicolas@dandrimont.eu>  Sat, 03 Oct 2015 11:36:55 +0200

swh-core (0.0.8-1~swh1) unstable-swh; urgency=medium

  * Prepare deployment of swh.core v0.0.8

 -- Nicolas Dandrimont <nicolas@dandrimont.eu>  Thu, 01 Oct 2015 12:31:44 +0200

swh-core (0.0.7-1~swh1) unstable-swh; urgency=medium

  * Prepare deployment of swh.core v0.0.7

 -- Nicolas Dandrimont <nicolas@dandrimont.eu>  Thu, 01 Oct 2015 11:29:04 +0200

swh-core (0.0.6-1~swh1) unstable-swh; urgency=medium

  * Prepare deployment of swh.core v0.0.6

 -- Nicolas Dandrimont <nicolas@dandrimont.eu>  Tue, 29 Sep 2015 16:48:44 +0200

swh-core (0.0.5-1~swh1) unstable-swh; urgency=medium

  * Prepare v0.0.5 deployment

 -- Nicolas Dandrimont <nicolas@dandrimont.eu>  Tue, 29 Sep 2015 16:08:32 +0200

swh-core (0.0.4-1~swh1) unstable-swh; urgency=medium

  * Tagging swh.core 0.0.4

 -- Nicolas Dandrimont <nicolas@dandrimont.eu>  Fri, 25 Sep 2015 15:41:26 +0200

swh-core (0.0.3-1~swh1) unstable-swh; urgency=medium

  * Tag swh.core v0.0.3

 -- Nicolas Dandrimont <nicolas@dandrimont.eu>  Fri, 25 Sep 2015 11:07:10 +0200

swh-core (0.0.2-1~swh1) unstable-swh; urgency=medium

  * Deploy v0.0.2

 -- Nicolas Dandrimont <nicolas@dandrimont.eu>  Wed, 23 Sep 2015 12:08:50 +0200

swh-core (0.0.1-1~swh1) unstable-swh; urgency=medium

  * Initial release
  * Tag v0.0.1 for deployment

 -- Nicolas Dandrimont <nicolas@dandrimont.eu>  Tue, 22 Sep 2015 14:52:26 +0200<|MERGE_RESOLUTION|>--- conflicted
+++ resolved
@@ -1,10 +1,3 @@
-<<<<<<< HEAD
-swh-core (2.22.1-1~swh1~bpo10+1) buster-swh; urgency=medium
-
-  * Rebuild for buster-swh
-
- -- Software Heritage autobuilder (on jenkins-debian1) <jenkins@jenkins-debian1.internal.softwareheritage.org>  Thu, 11 May 2023 09:12:13 +0000
-=======
 swh-core (2.22.2-1~swh1) unstable-swh; urgency=medium
 
   * New upstream release 2.22.2     - (tagged by Nicolas Dandrimont
@@ -14,7 +7,6 @@
     wrapping
 
  -- Software Heritage autobuilder (on jenkins-debian1) <jenkins@jenkins-debian1.internal.softwareheritage.org>  Tue, 16 May 2023 15:12:06 +0000
->>>>>>> 8f291db5
 
 swh-core (2.22.1-1~swh1) unstable-swh; urgency=medium
 

<<<<<<< HEAD
swh-core (2.14.1-1~swh1~bpo10+1) buster-swh; urgency=medium

  * Rebuild for buster-swh

 -- Software Heritage autobuilder (on jenkins-debian1) <jenkins@jenkins-debian1.internal.softwareheritage.org>  Mon, 12 Sep 2022 09:53:26 +0000
=======
swh-core (2.15.0-1~swh1) unstable-swh; urgency=medium

  * New upstream release 2.15.0     - (tagged by Antoine R. Dumont
    (@ardumont) <antoine.romain.dumont@gmail.com> on 2022-10-03 17:04:49
    +0200)
  * Upstream changes:     - v2.15.0     - Make mimetype to archive
    format dictionary public     - api/asynchronous: Do not log/report
    client exception

 -- Software Heritage autobuilder (on jenkins-debian1) <jenkins@jenkins-debian1.internal.softwareheritage.org>  Mon, 03 Oct 2022 15:07:52 +0000
>>>>>>> da03e79a

swh-core (2.14.1-1~swh1) unstable-swh; urgency=medium

  * New upstream release 2.14.1     - (tagged by Antoine Lambert
    <anlambert@softwareheritage.org> on 2022-09-12 11:46:16 +0200)
  * Upstream changes:     - version 2.14.1

 -- Software Heritage autobuilder (on jenkins-debian1) <jenkins@jenkins-debian1.internal.softwareheritage.org>  Mon, 12 Sep 2022 09:51:15 +0000

swh-core (2.14.0-1~swh1) unstable-swh; urgency=medium

  * New upstream release 2.14.0     - (tagged by Valentin Lorentz
    <vlorentz@softwareheritage.org> on 2022-08-16 13:49:11 +0200)
  * Upstream changes:     - v2.14.0     - * RPC server: Do not log
    exceptions with 4xx HTTP status codes     - * Remove support for
    deprecated exception format     - * Make the RPC client raise a
    specific exception class on 503

 -- Software Heritage autobuilder (on jenkins-debian1) <jenkins@jenkins-debian1.internal.softwareheritage.org>  Tue, 16 Aug 2022 11:52:17 +0000

swh-core (2.13.1-1~swh1) unstable-swh; urgency=medium

  * New upstream release 2.13.1     - (tagged by Valentin Lorentz
    <vlorentz@softwareheritage.org> on 2022-08-04 10:42:39 +0200)
  * Upstream changes:     - v2.13.1     - * Remove use of
    app.test_client() as a ctx-manager, to fix support     - for Flask
    2.2.0

 -- Software Heritage autobuilder (on jenkins-debian1) <jenkins@jenkins-debian1.internal.softwareheritage.org>  Thu, 04 Aug 2022 08:45:44 +0000

swh-core (2.13-1~swh1) unstable-swh; urgency=medium

  * New upstream release 2.13     - (tagged by David Douard
    <david.douard@sdfa3.org> on 2022-07-05 14:22:04 +0200)
  * Upstream changes:     - v2.13

 -- Software Heritage autobuilder (on jenkins-debian1) <jenkins@jenkins-debian1.internal.softwareheritage.org>  Tue, 05 Jul 2022 12:38:24 +0000

swh-core (2.12-1~swh2) unstable-swh; urgency=medium

  * Bump new release with correct deps.

 -- Antoine R. Dumont (@ardumont) <ardumont@softwareheritage.org>  Mon, 20 Jun 2022 10:13:14 +0200

swh-core (2.12-1~swh1) unstable-swh; urgency=medium

  * New upstream release 2.12     - (tagged by Nicolas Dandrimont
    <nicolas@dandrimont.eu> on 2022-06-16 13:38:52 +0200)
  * Upstream changes:     - Release swh.core v2.12     - Add support for
    zstandard compressed tarballs

 -- Software Heritage autobuilder (on jenkins-debian1) <jenkins@jenkins-debian1.internal.softwareheritage.org>  Thu, 16 Jun 2022 11:42:04 +0000

swh-core (2.11-1~swh1) unstable-swh; urgency=medium

  * New upstream release 2.11     - (tagged by Antoine R. Dumont
    (@ardumont) <antoine.romain.dumont@gmail.com> on 2022-06-10 10:20:37
    +0200)
  * Upstream changes:     - v2.11     - tarball: Use standard Python
    module zipfile to extract jar archive     - Add missing coverage on
    `swh db version` cli     - db: Grant read access to guest user on
    all schema tables

 -- Software Heritage autobuilder (on jenkins-debian1) <jenkins@jenkins-debian1.internal.softwareheritage.org>  Fri, 10 Jun 2022 08:24:24 +0000

swh-core (2.10-1~swh1) unstable-swh; urgency=medium

  * New upstream release 2.10     - (tagged by Antoine R. Dumont
    (@ardumont) <antoine.romain.dumont@gmail.com> on 2022-06-02 16:03:41
    +0200)
  * Upstream changes:     - v2.10     - github/utils: Deal with exotic
    urls to canonicalize     - deprecate the db/pytest_plugin.py module
    - move initialize_database_for_module in db_utils     - mark
    postgresql_fact fixture factory function as deprecated     - tests:
    use stock pytest_postgresql factory function     - docs/db: Update
    datastore requirement

 -- Software Heritage autobuilder (on jenkins-debian1) <jenkins@jenkins-debian1.internal.softwareheritage.org>  Thu, 02 Jun 2022 14:39:11 +0000

swh-core (2.9.0-1~swh1) unstable-swh; urgency=medium

  * New upstream release 2.9.0     - (tagged by Antoine R. Dumont
    (@ardumont) <antoine.romain.dumont@gmail.com> on 2022-05-30 17:36:23
    +0200)
  * Upstream changes:     - v2.9.0     - Allow module to specify another
    config key than their module name     - cli.db: Reword ignore
    sentence

 -- Software Heritage autobuilder (on jenkins-debian1) <jenkins@jenkins-debian1.internal.softwareheritage.org>  Mon, 30 May 2022 15:41:42 +0000

swh-core (2.8.1-1~swh1) unstable-swh; urgency=medium

  * New upstream release 2.8.1     - (tagged by Antoine R. Dumont
    (@ardumont) <antoine.romain.dumont@gmail.com> on 2022-05-30 17:06:11
    +0200)
  * Upstream changes:     - v2.8.1     - cli.db: Use attribute
    current_version instead of undeclared getter     - cli.db: Fix help
    message typo

 -- Software Heritage autobuilder (on jenkins-debian1) <jenkins@jenkins-debian1.internal.softwareheritage.org>  Mon, 30 May 2022 15:10:17 +0000

swh-core (2.8.0-1~swh1) unstable-swh; urgency=medium

  * New upstream release 2.8.0     - (tagged by Antoine R. Dumont
    (@ardumont) <antoine.romain.dumont@gmail.com> on 2022-05-20 18:17:20
    +0200)
  * Upstream changes:     - v2.8.0     - Deal with git protocol url to
    canonicalize to https

 -- Software Heritage autobuilder (on jenkins-debian1) <jenkins@jenkins-debian1.internal.softwareheritage.org>  Fri, 20 May 2022 16:21:13 +0000

swh-core (2.7.0-1~swh1) unstable-swh; urgency=medium

  * New upstream release 2.7.0     - (tagged by Antoine R. Dumont
    (@ardumont) <antoine.romain.dumont@gmail.com> on 2022-05-20 15:26:30
    +0200)
  * Upstream changes:     - v2.7.0     - Use GitHubSession to make
    canonical computation deal with rate limit

 -- Software Heritage autobuilder (on jenkins-debian1) <jenkins@jenkins-debian1.internal.softwareheritage.org>  Fri, 20 May 2022 13:30:15 +0000

swh-core (2.6.0-1~swh2) unstable-swh; urgency=medium

  * Bump new release

 -- Antoine R. Dumont (@ardumont) <ardumont@softwareheritage.org>  Fri, 20 May 2022 10:26:03 +0200

swh-core (2.6.0-1~swh1) unstable-swh; urgency=medium

  * New upstream release 2.6.0     - (tagged by Antoine R. Dumont
    (@ardumont) <ardumont@softwareheritage.org> on 2022-05-20 08:54:46
    +0200)
  * Upstream changes:     - v2.6.0     - Extract reusable github tests
    fixtures into its own pytest_plugin     - test_db/test_db_copy_to:
    Fix hypothesis FailedHealthCheck error     - Refactor
    swh.lister.github.utils to swh.core.github.utils     - Add utility
    function to retrieve canonical github urls     - Make 'python -m
    swh' work as cli entry point     - db_utils: Make
    connect_to_conninfo use through contextmanager     - Upgrade mypy to
    0.942 to fix support of types-psycopg2 >= 2.9.12

 -- Software Heritage autobuilder (on jenkins-debian1) <jenkins@jenkins-debian1.internal.softwareheritage.org>  Fri, 20 May 2022 06:58:23 +0000

swh-core (2.5.0-1~swh1) unstable-swh; urgency=medium

  * New upstream release 2.5.0     - (tagged by Valentin Lorentz
    <vlorentz@softwareheritage.org> on 2022-04-25 13:51:26 +0200)
  * Upstream changes:     - v2.5.0     - * Make db_transaction's
    client_options configurable at run time     - * sentry: always
    override init settings with the environment variables     - * Add
    support for disabling logging-based events in sentry     - * RPC
    server: explicitly handle sentry exception capture (instead of
    gunicorn)     - * statsd: add an error_type tag to @timed error
    counters     - * cli: Ensure tests don't mess with the global
    logging setup     - * mypy/pre-commit/pytest maintenance

 -- Software Heritage autobuilder (on jenkins-debian1) <jenkins@jenkins-debian1.internal.softwareheritage.org>  Mon, 25 Apr 2022 11:56:02 +0000

swh-core (2.4.0-1~swh1) unstable-swh; urgency=medium

  * New upstream release 2.4.0     - (tagged by Valentin Lorentz
    <vlorentz@softwareheritage.org> on 2022-03-29 14:39:15 +0200)
  * Upstream changes:     - v2.4.0     - * Fix support of Werkzeug 2.1.0

 -- Software Heritage autobuilder (on jenkins-debian1) <jenkins@jenkins-debian1.internal.softwareheritage.org>  Tue, 29 Mar 2022 12:42:28 +0000

swh-core (2.3.0-1~swh1) unstable-swh; urgency=medium

  * New upstream release 2.3.0     - (tagged by David Douard
    <david.douard@sdfa3.org> on 2022-03-14 17:19:37 +0100)
  * Upstream changes:     - v2.3.0

 -- Software Heritage autobuilder (on jenkins-debian1) <jenkins@jenkins-debian1.internal.softwareheritage.org>  Mon, 14 Mar 2022 16:23:52 +0000

swh-core (2.2.2-1~swh1) unstable-swh; urgency=medium

  * New upstream release 2.2.2     - (tagged by David Douard
    <david.douard@sdfa3.org> on 2022-03-09 17:44:25 +0100)
  * Upstream changes:     - v2.2.2     - small fixes in the `swh db
    upgrade` command

 -- Software Heritage autobuilder (on jenkins-debian1) <jenkins@jenkins-debian1.internal.softwareheritage.org>  Wed, 09 Mar 2022 16:48:21 +0000

swh-core (2.2.1-1~swh1) unstable-swh; urgency=medium

  * New upstream release 2.2.1     - (tagged by Nicolas Dandrimont
    <nicolas@dandrimont.eu> on 2022-03-03 20:20:11 +0100)
  * Upstream changes:     - Release swh.core v2.2.1     - quiesce
    deprecation warnings for autogenerated RPC clients     - fix typing
    for a few methods in db_utils

 -- Software Heritage autobuilder (on jenkins-debian1) <jenkins@jenkins-debian1.internal.softwareheritage.org>  Thu, 03 Mar 2022 19:24:59 +0000

swh-core (2.2.0-1~swh1) unstable-swh; urgency=medium

  * New upstream release 2.2.0     - (tagged by Valentin Lorentz
    <vlorentz@softwareheritage.org> on 2022-03-02 11:45:18 +0100)
  * Upstream changes:     - v2.2.0     - * utils: Add a new
    'iter_chunks' function

 -- Software Heritage autobuilder (on jenkins-debian1) <jenkins@jenkins-debian1.internal.softwareheritage.org>  Wed, 02 Mar 2022 10:47:47 +0000

swh-core (2.1.1-1~swh1) unstable-swh; urgency=medium

  * New upstream release 2.1.1     - (tagged by Valentin Lorentz
    <vlorentz@softwareheritage.org> on 2022-03-01 17:00:36 +0100)
  * Upstream changes:     - v2.1.1     - * Fix wrong version numbers in
    deprecation message.

 -- Software Heritage autobuilder (on jenkins-debian1) <jenkins@jenkins-debian1.internal.softwareheritage.org>  Tue, 01 Mar 2022 16:03:05 +0000

swh-core (2.1.0-1~swh1) unstable-swh; urgency=medium

  * New upstream release 2.1.0     - (tagged by Valentin Lorentz
    <vlorentz@softwareheritage.org> on 2022-03-01 16:58:02 +0100)
  * Upstream changes:     - v2.1.0     - * RPCClient: Make methods
    {get,post}{,_stream} protected     - * RPCServerApp: Add hooks to
    add behaviors to generated methods

 -- Software Heritage autobuilder (on jenkins-debian1) <jenkins@jenkins-debian1.internal.softwareheritage.org>  Tue, 01 Mar 2022 16:00:51 +0000

swh-core (2.0.0-2~swh1) unstable-swh; urgency=medium

  * Bump dependency constranints for pytest and pytest-postgresql.

 -- David Douard <david.douard@sdfa3.org>  Wed, 23 Feb 2022 10:56:37 +0100

swh-core (2.0.0-1~swh1) unstable-swh; urgency=medium

  * New upstream release 2.0.0     - (tagged by David Douard
    <david.douard@sdfa3.org> on 2022-02-17 15:26:59 +0100)
  * Upstream changes:     - v2.0.0     - add support for generic db
    version handling for postgresql backends,     - add support for
    generic db upgrade (for postgresql backends),     - upgrade pytest-
    postgresql based tests scaffolding to use the     - template-based
    db creation (instead of the truncate-based db reset).

 -- Software Heritage autobuilder (on jenkins-debian1) <jenkins@jenkins-debian1.internal.softwareheritage.org>  Wed, 23 Feb 2022 09:34:41 +0000

swh-core (1.1.1-1~swh1) unstable-swh; urgency=medium

  * New upstream release 1.1.1     - (tagged by Valentin Lorentz
    <vlorentz@softwareheritage.org> on 2022-02-04 12:52:06 +0100)
  * Upstream changes:     - v1.1.1     - * Require pytest to be <7.0.0

 -- Software Heritage autobuilder (on jenkins-debian1) <jenkins@jenkins-debian1.internal.softwareheritage.org>  Fri, 04 Feb 2022 11:54:45 +0000

swh-core (1.1.0-1~swh1) unstable-swh; urgency=medium

  * New upstream release 1.1.0     - (tagged by David Douard
    <david.douard@sdfa3.org> on 2022-01-20 15:39:02 +0100)
  * Upstream changes:     - v1.1.0     - add a Statsd.status_gauge()
    context manager     - add support for env var substitution in
    STATS_TAGS     - pin mypy version and clean reauirements a bit

 -- Software Heritage autobuilder (on jenkins-debian1) <jenkins@jenkins-debian1.internal.softwareheritage.org>  Thu, 20 Jan 2022 14:44:14 +0000

swh-core (1.0.0-2~swh1) unstable-swh; urgency=medium

  * Add missing B-D on python3-blinker for sentry-sdk

 -- Nicolas Dandrimont <olasd@debian.org>  Thu, 02 Dec 2021 12:34:50 +0100

swh-core (1.0.0-1~swh1) unstable-swh; urgency=medium

  * New upstream release 1.0.0     - (tagged by David Douard
    <david.douard@sdfa3.org> on 2021-12-02 10:51:10 +0100)
  * Upstream changes:     - v1.0.0

 -- Software Heritage autobuilder (on jenkins-debian1) <jenkins@jenkins-debian1.internal.softwareheritage.org>  Thu, 02 Dec 2021 10:00:19 +0000

swh-core (0.15.1-1~swh1) unstable-swh; urgency=medium

  * New upstream release 0.15.1     - (tagged by Valentin Lorentz
    <vlorentz@softwareheritage.org> on 2021-11-08 14:10:08 +0100)
  * Upstream changes:     - v0.15.1     - * Require pytest-postgresql <
    4.0

 -- Software Heritage autobuilder (on jenkins-debian1) <jenkins@jenkins-debian1.internal.softwareheritage.org>  Mon, 08 Nov 2021 13:12:36 +0000

swh-core (0.15.0-1~swh1) unstable-swh; urgency=medium

  * New upstream release 0.15.0     - (tagged by Antoine R. Dumont
    (@ardumont) <ardumont@softwareheritage.org> on 2021-09-20 11:45:26
    +0200)
  * Upstream changes:     - v0.15.0     - tarball: Fallback to guess
    archive format from mimetype when no format detected

 -- Software Heritage autobuilder (on jenkins-debian1) <jenkins@jenkins-debian1.internal.softwareheritage.org>  Mon, 20 Sep 2021 09:48:28 +0000

swh-core (0.14.6-1~swh1) unstable-swh; urgency=medium

  * New upstream release 0.14.6     - (tagged by Antoine Lambert
    <anlambert@softwareheritage.org> on 2021-09-16 10:48:35 +0200)
  * Upstream changes:     - version 0.14.6

 -- Software Heritage autobuilder (on jenkins-debian1) <jenkins@jenkins-debian1.internal.softwareheritage.org>  Thu, 16 Sep 2021 08:51:58 +0000

swh-core (0.14.5-1~swh1) unstable-swh; urgency=medium

  * New upstream release 0.14.5     - (tagged by Valentin Lorentz
    <vlorentz@softwareheritage.org> on 2021-08-30 10:31:47 +0200)
  * Upstream changes:     - v0.14.5     - * tarball: Add support for
    .tbz, .tbz2, and .jar

 -- Software Heritage autobuilder (on jenkins-debian1) <jenkins@jenkins-debian1.internal.softwareheritage.org>  Mon, 30 Aug 2021 08:34:03 +0000

swh-core (0.14.4-1~swh1) unstable-swh; urgency=medium

  * New upstream release 0.14.4     - (tagged by Valentin Lorentz
    <vlorentz@softwareheritage.org> on 2021-07-30 16:44:26 +0200)
  * Upstream changes:     - v0.14.4     - * add stream_results_optional

 -- Software Heritage autobuilder (on jenkins-debian1) <jenkins@jenkins-debian1.internal.softwareheritage.org>  Fri, 30 Jul 2021 14:47:25 +0000

swh-core (0.14.3-1~swh1) unstable-swh; urgency=medium

  * New upstream release 0.14.3     - (tagged by Antoine Lambert
    <antoine.lambert@inria.fr> on 2021-06-11 15:41:38 +0200)
  * Upstream changes:     - version 0.14.3

 -- Software Heritage autobuilder (on jenkins-debian1) <jenkins@jenkins-debian1.internal.softwareheritage.org>  Fri, 11 Jun 2021 13:47:13 +0000

swh-core (0.14.2-2~swh1) unstable-swh; urgency=medium

  * Rebuild v0.14.2 after missing unzip dependency

 -- Antoine Lambert <antoine.lambert@inria.fr>  Thu, 10 Jun 2021 16:24:09 +0200

swh-core (0.14.2-1~swh1) unstable-swh; urgency=medium

  * New upstream release 0.14.2     - (tagged by Antoine Lambert
    <antoine.lambert@inria.fr> on 2021-06-10 16:09:06 +0200)
  * Upstream changes:     - version 0.14.2

 -- Software Heritage autobuilder (on jenkins-debian1) <jenkins@jenkins-debian1.internal.softwareheritage.org>  Thu, 10 Jun 2021 14:13:25 +0000

swh-core (0.14.1-1~swh1) unstable-swh; urgency=medium

  * New upstream release 0.14.1     - (tagged by Valentin Lorentz
    <vlorentz@softwareheritage.org> on 2021-05-06 15:33:56 +0200)
  * Upstream changes:     - v0.14.1     - * Fix reserved name being used
    in pytest plugin

 -- Software Heritage autobuilder (on jenkins-debian1) <jenkins@jenkins-debian1.internal.softwareheritage.org>  Thu, 06 May 2021 13:38:24 +0000

swh-core (0.14.0-1~swh1) unstable-swh; urgency=medium

  * New upstream release 0.14.0     - (tagged by Valentin Lorentz
    <vlorentz@softwareheritage.org> on 2021-05-06 14:14:10 +0200)
  * Upstream changes:     - v0.14.0     - Add support for pytest-
    postgresql 3.0.0     - For consistency, I renamed db_name to dbname
    everywhere, so this will     - affect other SWH packages.

 -- Software Heritage autobuilder (on jenkins-debian1) <jenkins@jenkins-debian1.internal.softwareheritage.org>  Thu, 06 May 2021 12:17:31 +0000

swh-core (0.13.3-1~swh1) unstable-swh; urgency=medium

  * New upstream release 0.13.3     - (tagged by Antoine Lambert
    <antoine.lambert@inria.fr> on 2021-05-06 13:54:51 +0200)
  * Upstream changes:     - version 0.13.3

 -- Software Heritage autobuilder (on jenkins-debian1) <jenkins@jenkins-debian1.internal.softwareheritage.org>  Thu, 06 May 2021 11:59:49 +0000

swh-core (0.13.2-1~swh1) unstable-swh; urgency=medium

  * New upstream release 0.13.2     - (tagged by Valentin Lorentz
    <vlorentz@softwareheritage.org> on 2021-05-06 10:40:51 +0200)
  * Upstream changes:     - v0.13.2     - * tarball: properly normalize
    perms for all extracted files     - * requirements-db-pytestplugin:
    Don't install pytest-postgresql 3.0+

 -- Software Heritage autobuilder (on jenkins-debian1) <jenkins@jenkins-debian1.internal.softwareheritage.org>  Thu, 06 May 2021 08:44:45 +0000

swh-core (0.13.1-1~swh1) unstable-swh; urgency=medium

  * New upstream release 0.13.1     - (tagged by Antoine Lambert
    <antoine.lambert@inria.fr> on 2021-04-29 14:21:29 +0200)
  * Upstream changes:     - version 0.13.1

 -- Software Heritage autobuilder (on jenkins-debian1) <jenkins@jenkins-debian1.internal.softwareheritage.org>  Thu, 29 Apr 2021 12:25:15 +0000

swh-core (0.13.0-1~swh1) unstable-swh; urgency=medium

  * New upstream release 0.13.0     - (tagged by Vincent SELLIER
    <vincent.sellier@softwareheritage.org> on 2021-04-06 19:01:37 +0200)
  * Upstream changes:     - v0.13.0     - Support several backends on
    RPCServerApp

 -- Software Heritage autobuilder (on jenkins-debian1) <jenkins@jenkins-debian1.internal.softwareheritage.org>  Tue, 06 Apr 2021 17:07:10 +0000

swh-core (0.12.1-1~swh1) unstable-swh; urgency=medium

  * New upstream release 0.12.1     - (tagged by Valentin Lorentz
    <vlorentz@softwareheritage.org> on 2021-04-06 12:34:34 +0200)
  * Upstream changes:     - v0.12.1     - * tests: Drop hypothesis < 6
    requirement     - * README.rst: Remove getting-started instructions,
    they are duplicates     - * Improve/fix documentation of
    requests_mock_datadir     - * Remove dependency on 'decorator'
    (fixes a regression in decorator 5.0.5)

 -- Software Heritage autobuilder (on jenkins-debian1) <jenkins@jenkins-debian1.internal.softwareheritage.org>  Tue, 06 Apr 2021 10:37:17 +0000

swh-core (0.12.0-1~swh1) unstable-swh; urgency=medium

  * New upstream release 0.12.0     - (tagged by David Douard
    <david.douard@sdfa3.org> on 2021-02-16 11:48:58 +0100)
  * Upstream changes:     - v0.12.0

 -- Software Heritage autobuilder (on jenkins-debian1) <jenkins@jenkins-debian1.internal.softwareheritage.org>  Tue, 16 Feb 2021 10:52:14 +0000

swh-core (0.11.0-1~swh1) unstable-swh; urgency=medium

  * New upstream release 0.11.0     - (tagged by David Douard
    <david.douard@sdfa3.org> on 2020-12-08 15:35:05 +0100)
  * Upstream changes:     - v0.11.0

 -- Software Heritage autobuilder (on jenkins-debian1) <jenkins@jenkins-debian1.internal.softwareheritage.org>  Tue, 08 Dec 2020 14:38:23 +0000

swh-core (0.10.0-1~swh1) unstable-swh; urgency=medium

  * New upstream release 0.10.0     - (tagged by Nicolas Dandrimont
    <nicolas@dandrimont.eu> on 2020-12-02 11:46:38 +0100)
  * Upstream changes:     - Release swh.core 0.10.0     -
    db.tests.db_testing: Drop unused database test utilities.     -
    api.serializers: Add support for serializing large negative integers
    with     - msgpack.     - Do not mutate api.serializers.ENCODERS or
    DECODERS.     - swh cli: Add support for setting up the log level of
    multiple loggers.

 -- Software Heritage autobuilder (on jenkins-debian1) <jenkins@jenkins-debian1.internal.softwareheritage.org>  Wed, 02 Dec 2020 10:50:35 +0000

swh-core (0.9.1-1~swh1) unstable-swh; urgency=medium

  * New upstream release 0.9.1     - (tagged by Antoine Lambert
    <antoine.lambert@inria.fr> on 2020-11-23 11:24:50 +0100)
  * Upstream changes:     - version 0.9.1

 -- Software Heritage autobuilder (on jenkins-debian1) <jenkins@jenkins-debian1.internal.softwareheritage.org>  Mon, 23 Nov 2020 10:29:15 +0000

swh-core (0.9.0-1~swh2) unstable-swh; urgency=medium

  * Split packages python3-swh.core and python3-swh.core.db.pytestplugin

 -- Antoine R. Dumont (@ardumont) <ardumont@softwareheritage.org>  Fri, 20 Nov 2020 16:37:00 +0000

swh-core (0.9.0-1~swh1) unstable-swh; urgency=medium

  * New upstream release 0.9.0     - (tagged by Antoine R. Dumont
    (@ardumont) <ardumont@softwareheritage.org> on 2020-11-20 15:35:53
    +0100)
  * Upstream changes:     - v0.9.0     - Clarify names around the
    swh.core.db.pytest_plugin tests     - setup: Separate pytest-
    postgresql dependency and declare it when needed     - RPCClient:
    Fix reraise_exceptions regression     - api/serializers: Add
    Exception type encoder and decoder     - Makefile.local: Ensure all
    tests are executed when invoking make test     - core.db.cli: Add
    coverage and ensure `swh db *` works as expected     - core tests:
    disambiguate arg 'request' through typing

 -- Software Heritage autobuilder (on jenkins-debian1) <jenkins@jenkins-debian1.internal.softwareheritage.org>  Fri, 20 Nov 2020 14:37:00 +0000

swh-core (0.8.0-1~swh1) unstable-swh; urgency=medium

  * New upstream release 0.8.0     - (tagged by Antoine R. Dumont
    (@ardumont) <ardumont@softwareheritage.org> on 2020-10-30 09:12:17
    +0100)
  * Upstream changes:     - v0.8.0     - cli.db: Open init-admin subcmd
    to initialize superuser-level scripts

 -- Software Heritage autobuilder (on jenkins-debian1) <jenkins@jenkins-debian1.internal.softwareheritage.org>  Fri, 30 Oct 2020 08:13:02 +0000

swh-core (0.7.1-1~swh1) unstable-swh; urgency=medium

  * New upstream release 0.7.1     - (tagged by Antoine R. Dumont
    (@ardumont) <ardumont@softwareheritage.org> on 2020-10-22 18:51:16
    +0200)
  * Upstream changes:     - v0.7.1     - Move SWHDatabaseJanitor to
    db.pytest_plugin module

 -- Software Heritage autobuilder (on jenkins-debian1) <jenkins@jenkins-debian1.internal.softwareheritage.org>  Thu, 22 Oct 2020 16:51:59 +0000

swh-core (0.7.0-1~swh1) unstable-swh; urgency=medium

  * New upstream release 0.7.0     - (tagged by Antoine R. Dumont
    (@ardumont) <ardumont@softwareheritage.org> on 2020-10-22 18:31:18
    +0200)
  * Upstream changes:     - v0.7.0     - remote_api_endpoint: Allow to
    declare what http method to use     - api.RPCServerApp: Adapt sync
    rpc server with async rpc server

 -- Software Heritage autobuilder (on jenkins-debian1) <jenkins@jenkins-debian1.internal.softwareheritage.org>  Thu, 22 Oct 2020 16:32:04 +0000

swh-core (0.6.1-1~swh1) unstable-swh; urgency=medium

  * New upstream release 0.6.1     - (tagged by Antoine R. Dumont
    (@ardumont) <ardumont@softwareheritage.org> on 2020-10-22 13:53:41
    +0200)
  * Upstream changes:     - v0.6.1     - Move pytest_plugin declaration
    to top-level conftest

 -- Software Heritage autobuilder (on jenkins-debian1) <jenkins@jenkins-debian1.internal.softwareheritage.org>  Thu, 22 Oct 2020 11:54:49 +0000

swh-core (0.6.0-1~swh1) unstable-swh; urgency=medium

  * New upstream release 0.6.0     - (tagged by Antoine R. Dumont
    (@ardumont) <ardumont@softwareheritage.org> on 2020-10-22 13:24:55
    +0200)
  * Upstream changes:     - v0.6.0     - asynchronous.RPCServerApp:
    Align implementation with api.RPCServerApp

 -- Software Heritage autobuilder (on jenkins-debian1) <jenkins@jenkins-debian1.internal.softwareheritage.org>  Thu, 22 Oct 2020 11:25:29 +0000

swh-core (0.5.0-1~swh2) unstable-swh; urgency=medium

  * Bump new release with dependency updated

 -- Antoine R. Dumont <ardumont@softwareheritage.org>  thu, 22 Oct 2020 11:21:04 +0200

swh-core (0.5.0-1~swh1) unstable-swh; urgency=medium

  * New upstream release 0.5.0     - (tagged by Antoine R. Dumont
    (@ardumont) <ardumont@softwareheritage.org> on 2020-10-22 11:11:29
    +0200)
  * Upstream changes:     - v0.5.0     - Install postgresql_fact fixture
    for faster postgres tests     - api.tests.test_async: Simplify
    fixture setup     - core.config: Drop no longer used SWHConfig

 -- Software Heritage autobuilder (on jenkins-debian1) <jenkins@jenkins-debian1.internal.softwareheritage.org>  Thu, 22 Oct 2020 09:12:14 +0000

swh-core (0.4.0-1~swh1) unstable-swh; urgency=medium

  * New upstream release 0.4.0     - (tagged by Antoine R. Dumont
    (@ardumont) <ardumont@softwareheritage.org> on 2020-10-02 11:44:10
    +0200)
  * Upstream changes:     - v0.4.0     - config: Deprecate SWHConfig in
    favor of load_from_envvar function

 -- Software Heritage autobuilder (on jenkins-debian1) <jenkins@jenkins-debian1.internal.softwareheritage.org>  Fri, 02 Oct 2020 09:44:53 +0000

swh-core (0.3.1-1~swh1) unstable-swh; urgency=medium

  * New upstream release 0.3.1     - (tagged by Valentin Lorentz
    <vlorentz@softwareheritage.org> on 2020-10-01 12:38:08 +0200)
  * Upstream changes:     - v0.3.1     - * Add specific celery task
    arguments to metadata sent to systemd-journald     - * SortedList:
    Don't inherit from UserList.

 -- Software Heritage autobuilder (on jenkins-debian1) <jenkins@jenkins-debian1.internal.softwareheritage.org>  Thu, 01 Oct 2020 10:40:27 +0000

swh-core (0.3.0-1~swh1) unstable-swh; urgency=medium

  * New upstream release 0.3.0     - (tagged by David Douard
    <david.douard@sdfa3.org> on 2020-09-23 16:24:40 +0200)
  * Upstream changes:     - v0.3.0

 -- Software Heritage autobuilder (on jenkins-debian1) <jenkins@jenkins-debian1.internal.softwareheritage.org>  Wed, 23 Sep 2020 14:27:08 +0000

swh-core (0.2.3-1~swh1) unstable-swh; urgency=medium

  * New upstream release 0.2.3     - (tagged by Valentin Lorentz
    <vlorentz@softwareheritage.org> on 2020-08-17 13:55:41 +0200)
  * Upstream changes:     - v0.2.3     - * tarball: add test for
    permissions.     - * Move SortedList from swh-storage.

 -- Software Heritage autobuilder (on jenkins-debian1) <jenkins@jenkins-debian1.internal.softwareheritage.org>  Mon, 17 Aug 2020 11:57:43 +0000

swh-core (0.2.2-1~swh1) unstable-swh; urgency=medium

  * New upstream release 0.2.2     - (tagged by Antoine R. Dumont
    (@ardumont) <ardumont@softwareheritage.org> on 2020-07-31 13:41:19
    +0200)
  * Upstream changes:     - v0.2.2     - api.classes: Open
    swh.core.api.classes.stream_results

 -- Software Heritage autobuilder (on jenkins-debian1) <jenkins@jenkins-debian1.internal.softwareheritage.org>  Fri, 31 Jul 2020 11:44:33 +0000

swh-core (0.2.1-1~swh1) unstable-swh; urgency=medium

  * New upstream release 0.2.1     - (tagged by Valentin Lorentz
    <vlorentz@softwareheritage.org> on 2020-07-30 19:16:57 +0200)
  * Upstream changes:     - v0.2.1     - Make @remote_api_endpoint
    preserve typing information for mypy.

 -- Software Heritage autobuilder (on jenkins-debian1) <jenkins@jenkins-debian1.internal.softwareheritage.org>  Thu, 30 Jul 2020 17:20:05 +0000

swh-core (0.2.0-1~swh1) unstable-swh; urgency=medium

  * New upstream release 0.2.0     - (tagged by Antoine R. Dumont
    (@ardumont) <ardumont@softwareheritage.org> on 2020-07-29 11:18:37
    +0200)
  * Upstream changes:     - v0.2.0     - core.api: Expose serializable
    PagedResult object for pagination api     - test_serializers:
    Refactor using pytest     - Migrate from vcversioner to setuptools-
    scm

 -- Software Heritage autobuilder (on jenkins-debian1) <jenkins@jenkins-debian1.internal.softwareheritage.org>  Wed, 29 Jul 2020 09:20:56 +0000

swh-core (0.1.2-1~swh1) unstable-swh; urgency=medium

  * New upstream release 0.1.2     - (tagged by Antoine R. Dumont
    (@ardumont) <ardumont@softwareheritage.org> on 2020-07-08 13:41:51
    +0200)
  * Upstream changes:     - v0.1.2     - test_serializers: Move to
    pytest for that specific erratic assertion

 -- Software Heritage autobuilder (on jenkins-debian1) <jenkins@jenkins-debian1.internal.softwareheritage.org>  Wed, 08 Jul 2020 11:43:25 +0000

swh-core (0.1.1-1~swh1) unstable-swh; urgency=medium

  * New upstream release 0.1.1     - (tagged by Antoine R. Dumont
    (@ardumont) <ardumont@softwareheritage.org> on 2020-07-08 13:03:52
    +0200)
  * Upstream changes:     - v0.1.1     - api.tests: Fix unsupported
    matches keyword to match     - requirements-db: Move typing-
    extension from test to runtime deps

 -- Software Heritage autobuilder (on jenkins-debian1) <jenkins@jenkins-debian1.internal.softwareheritage.org>  Wed, 08 Jul 2020 11:07:55 +0000

swh-core (0.1.0-1~swh1) unstable-swh; urgency=medium

  * New upstream release 0.1.0     - (tagged by David Douard
    <david.douard@sdfa3.org> on 2020-07-06 14:33:28 +0200)
  * Upstream changes:     - v0.1.0

 -- Software Heritage autobuilder (on jenkins-debian1) <jenkins@jenkins-debian1.internal.softwareheritage.org>  Mon, 06 Jul 2020 12:36:15 +0000

swh-core (0.0.95-1~swh1) unstable-swh; urgency=medium

  * New upstream release 0.0.95     - (tagged by Nicolas Dandrimont
    <nicolas@dandrimont.eu> on 2020-04-17 17:20:35 +0200)
  * Upstream changes:     - Release swh.core v0.0.95     - support
    serializing large integers in msgpack     - add documentation for
    CLI     - move formatting to black

 -- Software Heritage autobuilder (on jenkins-debian1) <jenkins@jenkins-debian1.internal.softwareheritage.org>  Fri, 17 Apr 2020 16:05:01 +0000

swh-core (0.0.94-1~swh1) unstable-swh; urgency=medium

  * New upstream release 0.0.94     - (tagged by Valentin Lorentz
    <vlorentz@softwareheritage.org> on 2020-02-28 14:28:11 +0100)
  * Upstream changes:     - v0.0.94     - Allow subclasses of RPCClient
    to override methods.

 -- Software Heritage autobuilder (on jenkins-debian1) <jenkins@jenkins-debian1.internal.softwareheritage.org>  Fri, 28 Feb 2020 13:32:41 +0000

swh-core (0.0.93-1~swh1) unstable-swh; urgency=medium

  * New upstream release 0.0.93     - (tagged by Valentin Lorentz
    <vlorentz@softwareheritage.org> on 2020-02-26 15:26:29 +0100)
  * Upstream changes:     - v0.0.93     - Reintroduce support for
    decoding legacy msgpack encoding

 -- Software Heritage autobuilder (on jenkins-debian1) <jenkins@jenkins-debian1.internal.softwareheritage.org>  Wed, 26 Feb 2020 14:29:46 +0000

swh-core (0.0.92-1~swh1) unstable-swh; urgency=medium

  * New upstream release 0.0.92     - (tagged by Valentin Lorentz
    <vlorentz@softwareheritage.org> on 2020-02-19 15:40:57 +0100)
  * Upstream changes:     - v0.0.92     - Add support for msgpack 1.0.0

 -- Software Heritage autobuilder (on jenkins-debian1) <jenkins@jenkins-debian1.internal.softwareheritage.org>  Wed, 19 Feb 2020 14:45:27 +0000

swh-core (0.0.91-1~swh2) unstable-swh; urgency=medium

  * Add missing python3-iso8601 build dependency

 -- Antoine Lambert <antoine.lambert@inria.fr>  Wed, 19 Feb 2020 11:18:34 +0100

swh-core (0.0.91-1~swh1) unstable-swh; urgency=medium

  * New upstream release 0.0.91     - (tagged by Antoine Lambert
    <antoine.lambert@inria.fr> on 2020-02-18 16:43:59 +0100)
  * Upstream changes:     - version 0.0.91

 -- Software Heritage autobuilder (on jenkins-debian1) <jenkins@jenkins-debian1.internal.softwareheritage.org>  Tue, 18 Feb 2020 15:51:39 +0000

swh-core (0.0.90-1~swh1) unstable-swh; urgency=medium

  * New upstream release 0.0.90     - (tagged by Valentin Lorentz
    <vlorentz@softwareheritage.org> on 2020-02-18 13:54:30 +0100)
  * Upstream changes:     - v0.0.90     - Remove exception pickling from
    the async server, as in the sync server.

 -- Software Heritage autobuilder (on jenkins-debian1) <jenkins@jenkins-debian1.internal.softwareheritage.org>  Tue, 18 Feb 2020 12:59:38 +0000

swh-core (0.0.89-1~swh1) unstable-swh; urgency=medium

  * New upstream release 0.0.89     - (tagged by Valentin Lorentz
    <vlorentz@softwareheritage.org> on 2020-02-18 11:35:01 +0100)
  * Upstream changes:     - v0.0.89     - * Change msgpack serialization
    to be closer to the JSON one.     - * Add support for extra
    {de,en}coders.     - * Add extra_type_encoders and
    extra_type_decoders attributes to RPC clients and servers.     - *
    Use iso8601.parse_date instead of dateutil.parser.parse.

 -- Software Heritage autobuilder (on jenkins-debian1) <jenkins@jenkins-debian1.internal.softwareheritage.org>  Tue, 18 Feb 2020 10:43:34 +0000

swh-core (0.0.88-1~swh1) unstable-swh; urgency=medium

  * New upstream release 0.0.88     - (tagged by Valentin Lorentz
    <vlorentz@softwareheritage.org> on 2020-02-14 12:22:23 +0100)
  * Upstream changes:     - v0.0.88     - In case of errors, return a
    simple dictionary instead of pickled exception.

 -- Software Heritage autobuilder (on jenkins-debian1) <jenkins@jenkins-debian1.internal.softwareheritage.org>  Fri, 14 Feb 2020 11:27:02 +0000

swh-core (0.0.87-1~swh2) unstable-swh; urgency=medium

  * Fix package build

 -- Antoine R. Dumont (@ardumont) <ardumont@softwareheritage.org>  Thu, 30 Jan 2020 14:06:54 +0100

swh-core (0.0.87-1~swh1) unstable-swh; urgency=medium

  * New upstream release 0.0.87     - (tagged by Valentin Lorentz
    <vlorentz@softwareheritage.org> on 2020-01-29 12:21:48 +0100)
  * Upstream changes:     - v0.0.87     - Make db_transaction* remove
    db/cur from the signature.

 -- Software Heritage autobuilder (on jenkins-debian1) <jenkins@jenkins-debian1.internal.softwareheritage.org>  Wed, 29 Jan 2020 11:28:23 +0000

swh-core (0.0.86-1~swh1) unstable-swh; urgency=medium

  * New upstream release 0.0.86     - (tagged by Antoine R. Dumont
    (@ardumont) <antoine.romain.dumont@gmail.com> on 2020-01-23 09:08:56
    +0100)
  * Upstream changes:     - v0.0.86     - sentry: Add environment
    variable $SWH_SENTRY_ENVIRONMENT     - pytest_plugin: Fix sphinx
    warnings

 -- Software Heritage autobuilder (on jenkins-debian1) <jenkins@jenkins-debian1.internal.softwareheritage.org>  Thu, 23 Jan 2020 08:12:40 +0000

swh-core (0.0.85-1~swh2) unstable-swh; urgency=medium

  * Fix package build on buster

 -- Antoine Lambert <antoine.lambert@inria.fr>  Thu, 16 Jan 2020 11:00:00 +0000

swh-core (0.0.85-1~swh1) unstable-swh; urgency=medium

  * New upstream release 0.0.85     - (tagged by Valentin Lorentz
    <vlorentz@softwareheritage.org> on 2020-01-15 13:07:36 +0100)
  * Upstream changes:     - v0.0.85     - Add env var SWH_MAIN_PACKAGE

 -- Software Heritage autobuilder (on jenkins-debian1) <jenkins@jenkins-debian1.internal.softwareheritage.org>  Wed, 15 Jan 2020 12:11:49 +0000

swh-core (0.0.84-1~swh1) unstable-swh; urgency=medium

  * New upstream release 0.0.84     - (tagged by Antoine R. Dumont
    (@ardumont) <antoine.romain.dumont@gmail.com> on 2019-12-13 09:08:00
    +0100)
  * Upstream changes:     - v0.0.84     - Improve tarball support for
    tar.lz, tar.x, tar.Z files

 -- Software Heritage autobuilder (on jenkins-debian1) <jenkins@jenkins-debian1.internal.softwareheritage.org>  Fri, 13 Dec 2019 08:14:23 +0000

swh-core (0.0.83-1~swh1) unstable-swh; urgency=medium

  * New upstream release 0.0.83     - (tagged by Antoine R. Dumont
    (@ardumont) <antoine.romain.dumont@gmail.com> on 2019-12-12 16:03:25
    +0100)
  * Upstream changes:     - v0.0.83     - core.config: Rename
    configuration key

 -- Software Heritage autobuilder (on jenkins-debian1) <jenkins@jenkins-debian1.internal.softwareheritage.org>  Thu, 12 Dec 2019 15:06:28 +0000

swh-core (0.0.82-1~swh1) unstable-swh; urgency=medium

  * New upstream release 0.0.82     - (tagged by Nicolas Dandrimont
    <nicolas@dandrimont.eu> on 2019-12-11 15:04:09 +0100)
  * Upstream changes:     - Release swh.core 0.0.82     - Add missing
    conftest.py to MANIFEST.in

 -- Software Heritage autobuilder (on jenkins-debian1) <jenkins@jenkins-debian1.internal.softwareheritage.org>  Wed, 11 Dec 2019 14:09:00 +0000

swh-core (0.0.81-1~swh2) unstable-swh; urgency=medium

  * Add dependency to python3-sentry-sdk

 -- Nicolas Dandrimont <olasd@debian.org>  Wed, 11 Dec 2019 14:58:54 +0100

swh-core (0.0.81-1~swh1) unstable-swh; urgency=medium

  * New upstream release 0.0.81     - (tagged by Valentin Lorentz
    <vlorentz@softwareheritage.org> on 2019-12-10 13:59:17 +0100)
  * Upstream changes:     - v0.0.81     - * Include all requirements in
    MANIFEST.in     - * Split test requirements to try and properly
    minimize dependencies     - * Make the CLI initialize sentry-sdk
    based on CLI options/envvars.     - * Add gunicorn config script to
    initialize sentry-sdk based on envvars.

 -- Software Heritage autobuilder (on jenkins-debian1) <jenkins@jenkins-debian1.internal.softwareheritage.org>  Tue, 10 Dec 2019 13:03:13 +0000

swh-core (0.0.80-1~swh1) unstable-swh; urgency=medium

  * New upstream release 0.0.80     - (tagged by Nicolas Dandrimont
    <nicolas@dandrimont.eu> on 2019-11-19 16:36:35 +0100)
  * Upstream changes:     - Release swh.core v0.0.80     - Let
    TypeErrors pass through the RPC layer     - Register SIGINT/SIGTERM
    handlers for the CLI

 -- Software Heritage autobuilder (on jenkins-debian1) <jenkins@jenkins-debian1.internal.softwareheritage.org>  Tue, 19 Nov 2019 15:41:09 +0000

swh-core (0.0.79-1~swh1) unstable-swh; urgency=medium

  * New upstream release 0.0.79     - (tagged by Stefano Zacchiroli
    <zack@upsilon.cc> on 2019-11-18 13:35:19 +0100)
  * Upstream changes:     - v0.0.79 =======     - * RPCClient: add
    response attribute to RemoteException     - * RPCClent: rename and
    refactor check_status (now raise_for_status)     - * RPCClient:
    check HTTP status code for errors also when streaming     - * cli:
    Add support for loading a logging configuration file     - * cli:
    Allow adding a Notes section between Options and Commands     - *
    Add trailing dot to help texts for consistency     - * logger: only
    flatten dicts if all keys are strings     - * Move to
    @pytest.fixture from yield_fixture     - *
    test_rpc_client_server.py: fix typo in docstring

 -- Software Heritage autobuilder (on jenkins-debian1) <jenkins@jenkins-debian1.internal.softwareheritage.org>  Mon, 18 Nov 2019 12:42:12 +0000

swh-core (0.0.78-1~swh1) unstable-swh; urgency=medium

  * New upstream release 0.0.78     - (tagged by Nicolas Dandrimont
    <nicolas@dandrimont.eu> on 2019-11-06 18:01:56 +0100)
  * Upstream changes:     - Release swh.core 0.0.78     - allow the swh
    command to work even when a plugin fails     - hardcode bytea and
    bytea[] type oids in BaseDb

 -- Software Heritage autobuilder (on jenkins-debian1) <jenkins@jenkins-debian1.internal.softwareheritage.org>  Wed, 06 Nov 2019 17:05:38 +0000

swh-core (0.0.77-1~swh1) unstable-swh; urgency=medium

  * New upstream release 0.0.77     - (tagged by Antoine R. Dumont
    (@ardumont) <antoine.romain.dumont@gmail.com> on 2019-11-06 14:10:58
    +0100)
  * Upstream changes:     - v0.0.77     - pytest_plugin: Decode url to
    resolve filename     - api/serializers: Force json module use to
    decode requests text response

 -- Software Heritage autobuilder (on jenkins-debian1) <jenkins@jenkins-debian1.internal.softwareheritage.org>  Wed, 06 Nov 2019 13:15:03 +0000

swh-core (0.0.76-1~swh2) unstable-swh; urgency=medium

  * Force using the swh.core pytest plugin

 -- Nicolas Dandrimont <olasd@debian.org>  Wed, 23 Oct 2019 14:50:04 +0200

swh-core (0.0.76-1~swh1) unstable-swh; urgency=medium

  * New upstream release 0.0.76     - (tagged by Nicolas Dandrimont
    <nicolas@dandrimont.eu> on 2019-10-18 10:16:20 +0200)
  * Upstream changes:     - Release swh.core v0.0.76     - Make the
    systemd dependency optional

 -- Software Heritage autobuilder (on jenkins-debian1) <jenkins@jenkins-debian1.internal.softwareheritage.org>  Fri, 18 Oct 2019 08:25:15 +0000

swh-core (0.0.75-1~swh1) unstable-swh; urgency=medium

  * New upstream release 0.0.75     - (tagged by Antoine R. Dumont
    (@ardumont) <antoine.romain.dumont@gmail.com> on 2019-10-14 17:51:58
    +0200)
  * Upstream changes:     - v0.0.75     - pytest_plugin: Add support for
    http requests

 -- Software Heritage autobuilder (on jenkins-debian1) <jenkins@jenkins-debian1.internal.softwareheritage.org>  Mon, 14 Oct 2019 15:57:05 +0000

swh-core (0.0.74-1~swh1) unstable-swh; urgency=medium

  * New upstream release 0.0.74     - (tagged by David Douard
    <david.douard@sdfa3.org> on 2019-10-11 15:30:51 +0200)
  * Upstream changes:     - v0.0.74

 -- Software Heritage autobuilder (on jenkins-debian1) <jenkins@jenkins-debian1.internal.softwareheritage.org>  Fri, 11 Oct 2019 13:35:17 +0000

swh-core (0.0.73-1~swh1) unstable-swh; urgency=medium

  * New upstream release 0.0.73     - (tagged by Antoine R. Dumont
    (@ardumont) <antoine.romain.dumont@gmail.com> on 2019-10-09 14:16:04
    +0200)
  * Upstream changes:     - v0.0.73     - Improve pytest-plugin fixture
    to ease testing with pagination

 -- Software Heritage autobuilder (on jenkins-debian1) <jenkins@jenkins-debian1.internal.softwareheritage.org>  Wed, 09 Oct 2019 12:20:36 +0000

swh-core (0.0.72-1~swh1) unstable-swh; urgency=medium

  * New upstream release 0.0.72     - (tagged by Antoine R. Dumont
    (@ardumont) <antoine.romain.dumont@gmail.com> on 2019-10-09 10:59:28
    +0200)
  * Upstream changes:     - v0.0.72     - Fix tox.ini's py3 environment

 -- Software Heritage autobuilder (on jenkins-debian1) <jenkins@jenkins-debian1.internal.softwareheritage.org>  Wed, 09 Oct 2019 09:02:51 +0000

swh-core (0.0.70-1~swh2) unstable-swh; urgency=medium

  * Add new dependency on python3-tz

 -- Nicolas Dandrimont <olasd@debian.org>  Tue, 01 Oct 2019 15:07:09 +0200

swh-core (0.0.70-1~swh1) unstable-swh; urgency=medium

  * New upstream release 0.0.70     - (tagged by Stefano Zacchiroli
    <zack@upsilon.cc> on 2019-09-27 10:16:41 +0200)
  * Upstream changes:     - v0.0.70     - init.py: switch to documented
    way of extending path

 -- Software Heritage autobuilder (on jenkins-debian1) <jenkins@jenkins-debian1.internal.softwareheritage.org>  Fri, 27 Sep 2019 08:21:29 +0000

swh-core (0.0.69-1~swh1) unstable-swh; urgency=medium

  * New upstream release 0.0.69     - (tagged by Stefano Zacchiroli
    <zack@upsilon.cc> on 2019-09-20 15:50:52 +0200)
  * Upstream changes:     - v0.0.69     - MANIFEST.in: ship py.typed

 -- Software Heritage autobuilder (on jenkins-debian1) <jenkins@jenkins-debian1.internal.softwareheritage.org>  Fri, 20 Sep 2019 13:54:15 +0000

swh-core (0.0.68-1~swh1) unstable-swh; urgency=medium

  * New upstream release 0.0.68     - (tagged by Stefano Zacchiroli
    <zack@upsilon.cc> on 2019-09-20 15:05:29 +0200)
  * Upstream changes:     - v0.0.68     - * mypy: ignore django-stubs,
    needed only by hypothesis     - * mypy: use conffile to ignore
    requests_mock     - * typing: minimal changes to make a no-op mypy
    run pass     - * db_testing.py: do not explode when TEST_DB_DUMP =
    None     - * swh.core.config.parse_config_file: fix sphinx markup in
    docstring     - * statsd: protect access to the statsd's socket     -
    * tests: add tests for swh.logger and swh.tarball modules     - *
    Remove fallback when aiohttp_utils is not installed.

 -- Software Heritage autobuilder (on jenkins-debian1) <jenkins@jenkins-debian1.internal.softwareheritage.org>  Fri, 20 Sep 2019 13:09:50 +0000

swh-core (0.0.67-1~swh1) unstable-swh; urgency=medium

  * New upstream release 0.0.67     - (tagged by Valentin Lorentz
    <vlorentz@softwareheritage.org> on 2019-08-22 13:56:36 +0200)
  * Upstream changes:     - v0.0.67     - Improve error handling in
    Db.copy_to

 -- Software Heritage autobuilder (on jenkins-debian1) <jenkins@jenkins-debian1.internal.softwareheritage.org>  Thu, 22 Aug 2019 12:02:14 +0000

swh-core (0.0.66-1~swh1) unstable-swh; urgency=medium

  * New upstream release 0.0.66     - (tagged by David Douard
    <david.douard@sdfa3.org> on 2019-07-30 13:55:16 +0200)
  * Upstream changes:     - v0.0.66

 -- Software Heritage autobuilder (on jenkins-debian1) <jenkins@jenkins-debian1.internal.softwareheritage.org>  Tue, 30 Jul 2019 11:58:47 +0000

swh-core (0.0.65-1~swh2) unstable-swh; urgency=medium

  * debian/control: add missing dependencies.

 -- David Douard <david.douard@sdfa3.org>  Tue, 16 Jul 2019 14:46:43 +0200

swh-core (0.0.65-1~swh1) unstable-swh; urgency=medium

  * New upstream release 0.0.65     - (tagged by David Douard
    <david.douard@sdfa3.org> on 2019-07-15 16:49:47 +0200)
  * Upstream changes:     - v0.0.65     - needed to fix my mess with
    0.0.64 tag, since the wrong 0.0.64 version has     - already been
    pushed to pypi.

 -- Software Heritage autobuilder (on jenkins-debian1) <jenkins@jenkins-debian1.internal.softwareheritage.org>  Mon, 15 Jul 2019 14:53:29 +0000

swh-core (0.0.64-1~swh1) unstable-swh; urgency=medium

  * New upstream release 0.0.64     - (tagged by David Douard
    <david.douard@sdfa3.org> on 2019-07-15 16:33:32 +0200)
  * Upstream changes:     - v0.0.64

 -- Software Heritage autobuilder (on jenkins-debian1) <jenkins@jenkins-debian1.internal.softwareheritage.org>  Mon, 15 Jul 2019 14:37:04 +0000

swh-core (0.0.63-1~swh1) unstable-swh; urgency=medium

  * New upstream release 0.0.63     - (tagged by Antoine Lambert
    <antoine.lambert@inria.fr> on 2019-05-21 13:12:11 +0200)
  * Upstream changes:     - version 0.0.63

 -- Software Heritage autobuilder (on jenkins-debian1) <jenkins@jenkins-debian1.internal.softwareheritage.org>  Tue, 21 May 2019 11:15:45 +0000

swh-core (0.0.62-1~swh1) unstable-swh; urgency=medium

  * New upstream release 0.0.62     - (tagged by Antoine Lambert
    <antoine.lambert@inria.fr> on 2019-05-20 14:56:05 +0200)
  * Upstream changes:     - version 0.0.62

 -- Software Heritage autobuilder (on jenkins-debian1) <jenkins@jenkins-debian1.internal.softwareheritage.org>  Mon, 20 May 2019 13:01:38 +0000

swh-core (0.0.61-1~swh1) unstable-swh; urgency=medium

  * New upstream release 0.0.61     - (tagged by David Douard
    <david.douard@sdfa3.org> on 2019-05-17 10:32:07 +0200)
  * Upstream changes:     - v0.0.61

 -- Software Heritage autobuilder (on jenkins-debian1) <jenkins@jenkins-debian1.internal.softwareheritage.org>  Fri, 17 May 2019 08:38:08 +0000

swh-core (0.0.60-1~swh1) unstable-swh; urgency=medium

  * New upstream release 0.0.60     - (tagged by David Douard
    <david.douard@sdfa3.org> on 2019-05-06 15:27:44 +0200)
  * Upstream changes:     - v0.0.60

 -- Software Heritage autobuilder (on jenkins-debian1) <jenkins@jenkins-debian1.internal.softwareheritage.org>  Mon, 06 May 2019 13:32:48 +0000

swh-core (0.0.59-1~swh1) unstable-swh; urgency=medium

  * New upstream release 0.0.59     - (tagged by Valentin Lorentz
    <vlorentz@softwareheritage.org> on 2019-04-09 16:55:41 +0200)
  * Upstream changes:     - Explicitly give Db connections back to the
    pool.     - So they gracefully release the connection on error
    instead     - of relying on reference-counting to call the Db's
    `__del__`     - (which does not happen in Hypothesis tests) because
    a ref     - to it is kept via the traceback object.

 -- Software Heritage autobuilder (on jenkins-debian1) <jenkins@jenkins-debian1.internal.softwareheritage.org>  Tue, 09 Apr 2019 16:12:32 +0000

swh-core (0.0.58-1~swh1) unstable-swh; urgency=medium

  * New upstream release 0.0.58     - (tagged by Antoine Lambert
    <antoine.lambert@inria.fr> on 2019-04-02 17:19:05 +0200)
  * Upstream changes:     - version 0.0.58

 -- Software Heritage autobuilder (on jenkins-debian1) <jenkins@jenkins-debian1.internal.softwareheritage.org>  Tue, 02 Apr 2019 15:24:34 +0000

swh-core (0.0.57-1~swh1) unstable-swh; urgency=medium

  * New upstream release 0.0.57     - (tagged by Nicolas Dandrimont
    <nicolas@dandrimont.eu> on 2019-03-28 15:51:27 +0100)
  * Upstream changes:     - Release swh.core v0.0.57     - Move to
    native async primitives     - Fix statsd.timed exceptional behavior
    bug/misfeature     - Fix SWHRemoteAPI post_stream method

 -- Software Heritage autobuilder (on jenkins-debian1) <jenkins@jenkins-debian1.internal.softwareheritage.org>  Thu, 28 Mar 2019 14:55:58 +0000

swh-core (0.0.56-1~swh1) unstable-swh; urgency=medium

  * New upstream release 0.0.56     - (tagged by David Douard
    <david.douard@sdfa3.org> on 2019-03-19 10:17:06 +0100)
  * Upstream changes:     - v0.0.56

 -- Software Heritage autobuilder (on jenkins-debian1) <jenkins@jenkins-debian1.internal.softwareheritage.org>  Tue, 19 Mar 2019 09:27:18 +0000

swh-core (0.0.55-1~swh1) unstable-swh; urgency=medium

  * New upstream release 0.0.55     - (tagged by Antoine R. Dumont
    (@ardumont) <antoine.romain.dumont@gmail.com> on 2019-02-19 12:28:26
    +0100)
  * Upstream changes:     - v0.0.55     - Fix runtime dependencies

 -- Software Heritage autobuilder (on jenkins-debian1) <jenkins@jenkins-debian1.internal.softwareheritage.org>  Tue, 19 Feb 2019 11:32:28 +0000

swh-core (0.0.54-1~swh2) unstable-swh; urgency=medium

  * New upstream release 0.0.54
  * Upstream changes:     - Add missing build dependencies

 -- Antoine R. Dumont (@ardumont) <antoine.romain.dumont@gmail.com>  Tue, 12 Feb 2019 16:25:34 +0000

swh-core (0.0.54-1~swh1) unstable-swh; urgency=medium

  * New upstream release 0.0.54     - (tagged by Valentin Lorentz
    <vlorentz@softwareheritage.org> on 2019-02-11 16:47:18 +0100)
  * Upstream changes:     - Add test for BaseDb.connect.

 -- Software Heritage autobuilder (on jenkins-debian1) <jenkins@jenkins-debian1.internal.softwareheritage.org>  Tue, 12 Feb 2019 12:37:43 +0000

swh-core (0.0.53-1~swh1) unstable-swh; urgency=medium

  * New upstream release 0.0.53     - (tagged by Antoine R. Dumont
    (@ardumont) <antoine.romain.dumont@gmail.com> on 2019-02-08 09:09:30
    +0100)
  * Upstream changes:     - v0.0.53     - Fix debian build

 -- Software Heritage autobuilder (on jenkins-debian1) <jenkins@jenkins-debian1.internal.softwareheritage.org>  Fri, 08 Feb 2019 08:12:31 +0000

swh-core (0.0.52-1~swh1) unstable-swh; urgency=medium

  * New upstream release 0.0.52     - (tagged by David Douard
    <david.douard@sdfa3.org> on 2019-02-06 15:24:04 +0100)
  * Upstream changes:     - v0.0.52

 -- Software Heritage autobuilder (on jenkins-debian1) <jenkins@jenkins-debian1.internal.softwareheritage.org>  Wed, 06 Feb 2019 14:27:14 +0000

swh-core (0.0.51-1~swh1) unstable-swh; urgency=medium

  * New upstream release 0.0.51     - (tagged by David Douard
    <david.douard@sdfa3.org> on 2019-02-01 14:28:27 +0100)
  * Upstream changes:     - v0.0.51

 -- Software Heritage autobuilder (on jenkins-debian1) <jenkins@jenkins-debian1.internal.softwareheritage.org>  Fri, 01 Feb 2019 13:31:45 +0000

swh-core (0.0.50-1~swh1) unstable-swh; urgency=medium

  * New upstream release 0.0.50     - (tagged by Nicolas Dandrimont
    <nicolas@dandrimont.eu> on 2019-01-09 15:50:58 +0100)
  * Upstream changes:     - Release swh.core v0.0.50     - Add statsd
    client module     - Log used config files

 -- Software Heritage autobuilder (on jenkins-debian1) <jenkins@jenkins-debian1.internal.softwareheritage.org>  Wed, 09 Jan 2019 14:54:37 +0000

swh-core (0.0.49-1~swh1) unstable-swh; urgency=medium

  * Make DbTestFixture.setUp() accept and pass *args and **kwargs.

 -- Software Heritage autobuilder (on jenkins-debian1) <jenkins@jenkins-debian1.internal.softwareheritage.org>  Tue, 08 Jan 2019 16:38:02 +0000

swh-core (0.0.48-1~swh1) unstable-swh; urgency=medium

  * v0.0.48
  * swh.core.cli: Update swh-db-init to make it idemtpotent

 -- Antoine R. Dumont (@ardumont) <antoine.romain.dumont@gmail.com>  Tue, 08 Jan 2019 15:33:15 +0000

swh-core (0.0.47-1~swh1) unstable-swh; urgency=medium

  * v0.0.47
  * swh.core.cli: Fix flag

 -- Antoine R. Dumont (@ardumont) <antoine.romain.dumont@gmail.com>  Tue, 08 Jan 2019 15:16:09 +0000

swh-core (0.0.46-1~swh1) unstable-swh; urgency=medium

  * v0.0.46
  * utils.grouper: Improve implementation
  * Remove now-obsolete information about swh.core.worker

 -- Antoine R. Dumont (@ardumont) <antoine.romain.dumont@gmail.com>  Tue, 08 Jan 2019 14:37:34 +0000

swh-core (0.0.45-1~swh1) unstable-swh; urgency=medium

  * Release swh.core v0.0.45
  * Compatibility with recent msgpack
  * Debian packaging-related cleanups

 -- Nicolas Dandrimont <nicolas@dandrimont.eu>  Thu, 22 Nov 2018 21:09:53 +0100

swh-core (0.0.44-1~swh1) unstable-swh; urgency=medium

  * Release swh.core v0.0.44
  * Refactor the database testing fixtures
  * Stop unsafe serialization/deserialization constructs
  * Update tests to use nose

 -- Nicolas Dandrimont <nicolas@dandrimont.eu>  Thu, 18 Oct 2018 18:20:12 +0200

swh-core (0.0.43-1~swh1) unstable-swh; urgency=medium

  * v0.0.43
  * Fix missing dependency declaration

 -- Antoine R. Dumont (@ardumont) <antoine.romain.dumont@gmail.com>  Thu, 11 Oct 2018 15:47:06 +0200

swh-core (0.0.42-1~swh1) unstable-swh; urgency=medium

  * v0.0.42
  * Fix missing dependency declaration

 -- Antoine R. Dumont (@ardumont) <antoine.romain.dumont@gmail.com>  Thu, 11 Oct 2018 15:45:25 +0200

swh-core (0.0.41-1~swh1) unstable-swh; urgency=medium

  * Add functions to generate HTTP API clients and servers from
    databases.
  * Summary: This moves the interesting parts of D505 into the core, so
    other components can use them as well.
  * Test Plan: `make test`
  * Reviewers: ardumont, seirl, #reviewers
  * Reviewed By: ardumont, #reviewers
  * Subscribers: douardda
  * Differential Revision: https://forge.softwareheritage.org/D507

 -- Valentin Lorentz <vlorentz@softwareheritage.org>  Thu, 11 Oct 2018 10:57:27 +0200

swh-core (0.0.40-1~swh1) unstable-swh; urgency=medium

  * v0.0.40
  * swh.core.api.SWHRemoteAPI: Permit to set a query timeout option

 -- Antoine R. Dumont (@ardumont) <antoine.romain.dumont@gmail.com>  Thu, 24 May 2018 12:10:03 +0200

swh-core (0.0.39-1~swh1) unstable-swh; urgency=medium

  * v0.0.39
  * package: Add missing runtime dependency

 -- Antoine R. Dumont (@ardumont) <antoine.romain.dumont@gmail.com>  Thu, 26 Apr 2018 15:24:22 +0200

swh-core (0.0.38-1~swh1) unstable-swh; urgency=medium

  * v0.0.38
  * tests: Use more reasonable psql options for db restores
  * swh.core.serializers: Add custom types serialization

 -- Antoine R. Dumont (@ardumont) <antoine.romain.dumont@gmail.com>  Thu, 26 Apr 2018 15:15:27 +0200

swh-core (0.0.37-1~swh1) unstable-swh; urgency=medium

  * v0.0.37
  * Move test fixture in swh.core.tests.server_testing module

 -- Antoine R. Dumont (@ardumont) <antoine.romain.dumont@gmail.com>  Wed, 25 Apr 2018 15:00:02 +0200

swh-core (0.0.36-1~swh1) unstable-swh; urgency=medium

  * v0.0.36
  * Migrate swh.loader.tar.tarball module in swh.core

 -- Antoine R. Dumont (@ardumont) <antoine.romain.dumont@gmail.com>  Wed, 06 Dec 2017 12:03:29 +0100

swh-core (0.0.35-1~swh1) unstable-swh; urgency=medium

  * Release swh.core version 0.0.35
  * Update packaging runes

 -- Nicolas Dandrimont <nicolas@dandrimont.eu>  Thu, 12 Oct 2017 18:07:50 +0200

swh-core (0.0.34-1~swh1) unstable-swh; urgency=medium

  * Release swh.core v0.0.34
  * New modular database test fixture

 -- Nicolas Dandrimont <nicolas@dandrimont.eu>  Mon, 07 Aug 2017 18:29:48 +0200

swh-core (0.0.33-1~swh1) unstable-swh; urgency=medium

  * Release swh.core v0.0.33
  * Be more conservative with remote API responses

 -- Nicolas Dandrimont <nicolas@dandrimont.eu>  Mon, 19 Jun 2017 19:01:38 +0200

swh-core (0.0.32-1~swh1) unstable-swh; urgency=medium

  * Release swh-core v0.0.32
  * Add asynchronous streaming methods for internal APIs
  * Remove task arguments from systemd-journal loggers

 -- Nicolas Dandrimont <nicolas@dandrimont.eu>  Tue, 09 May 2017 14:04:22 +0200

swh-core (0.0.31-1~swh1) unstable-swh; urgency=medium

  * Release swh.core v0.0.31
  * Add explicit dependency on python3-systemd

 -- Nicolas Dandrimont <nicolas@dandrimont.eu>  Fri, 07 Apr 2017 15:11:26 +0200

swh-core (0.0.30-1~swh1) unstable-swh; urgency=medium

  * Release swh.core v0.0.30
  * drop swh.core.hashutil (moved to swh.model.hashutil)
  * add a systemd logger

 -- Nicolas Dandrimont <nicolas@dandrimont.eu>  Fri, 07 Apr 2017 11:49:15 +0200

swh-core (0.0.29-1~swh1) unstable-swh; urgency=medium

  * Release swh.core v0.0.29
  * Catch proper exception in the base API client

 -- Nicolas Dandrimont <nicolas@dandrimont.eu>  Thu, 02 Feb 2017 00:19:25 +0100

swh-core (0.0.28-1~swh1) unstable-swh; urgency=medium

  * v0.0.28
  * Refactoring some common code into swh.core

 -- Antoine R. Dumont (@ardumont) <antoine.romain.dumont@gmail.com>  Thu, 26 Jan 2017 14:54:22 +0100

swh-core (0.0.27-1~swh1) unstable-swh; urgency=medium

  * v0.0.27
  * Fix issue with default boolean value

 -- Antoine R. Dumont (@ardumont) <antoine.romain.dumont@gmail.com>  Thu, 20 Oct 2016 16:15:20 +0200

swh-core (0.0.26-1~swh1) unstable-swh; urgency=medium

  * Release swh.core v0.0.26
  * Raise an exception when a configuration file exists and is
    unreadable

 -- Nicolas Dandrimont <nicolas@dandrimont.eu>  Wed, 12 Oct 2016 10:16:09 +0200

swh-core (0.0.25-1~swh1) unstable-swh; urgency=medium

  * v0.0.25
  * Add new function utils.cwd

 -- Antoine R. Dumont (@ardumont) <antoine.romain.dumont@gmail.com>  Thu, 29 Sep 2016 21:29:37 +0200

swh-core (0.0.24-1~swh1) unstable-swh; urgency=medium

  * v0.0.24
  * Deal with edge case in logger regarding json

 -- Antoine R. Dumont (@ardumont) <antoine.romain.dumont@gmail.com>  Thu, 22 Sep 2016 12:21:09 +0200

swh-core (0.0.23-1~swh1) unstable-swh; urgency=medium

  * Release swh.core v0.0.23
  * Properly fix the PyYAML dependency

 -- Nicolas Dandrimont <nicolas@dandrimont.eu>  Tue, 23 Aug 2016 16:20:29 +0200

swh-core (0.0.22-1~swh1) unstable-swh; urgency=medium

  * Release swh.core v0.0.22
  * Proper loading of yaml and ini files in all paths

 -- Nicolas Dandrimont <nicolas@dandrimont.eu>  Fri, 19 Aug 2016 15:45:55 +0200

swh-core (0.0.21-1~swh1) unstable-swh; urgency=medium

  * v0.0.21
  * Update test tools

 -- Antoine R. Dumont (@ardumont) <antoine.romain.dumont@gmail.com>  Tue, 19 Jul 2016 14:47:01 +0200

swh-core (0.0.20-1~swh1) unstable-swh; urgency=medium

  * Release swh.core v0.0.20
  * Add some generic bytes <-> escaped unicode methods

 -- Nicolas Dandrimont <nicolas@dandrimont.eu>  Tue, 14 Jun 2016 16:54:41 +0200

swh-core (0.0.19-1~swh1) unstable-swh; urgency=medium

  * v0.0.19
  * Resurrect swh.core.utils

 -- Antoine R. Dumont (@ardumont) <antoine.romain.dumont@gmail.com>  Fri, 15 Apr 2016 12:40:43 +0200

swh-core (0.0.18-1~swh1) unstable-swh; urgency=medium

  * v0.0.18
  * Add swh.core.utils
  * serializers: support UUIDs all around

 -- Antoine R. Dumont (@ardumont) <antoine.romain.dumont@gmail.com>  Sat, 26 Mar 2016 11:16:33 +0100

swh-core (0.0.17-1~swh1) unstable-swh; urgency=medium

  * Release swh.core v0.0.17
  * Allow serialization of UUIDs

 -- Nicolas Dandrimont <nicolas@dandrimont.eu>  Fri, 04 Mar 2016 11:40:56 +0100

swh-core (0.0.16-1~swh1) unstable-swh; urgency=medium

  * Release swh.core version 0.0.16
  * add bytehex_to_hash and hash_to_bytehex in hashutil
  * move scheduling utilities to swh.scheduler

 -- Nicolas Dandrimont <nicolas@dandrimont.eu>  Fri, 19 Feb 2016 18:12:10 +0100

swh-core (0.0.15-1~swh1) unstable-swh; urgency=medium

  * Release v0.0.15
  * Add hashutil.hash_git_object

 -- Nicolas Dandrimont <nicolas@dandrimont.eu>  Wed, 16 Dec 2015 16:31:26 +0100

swh-core (0.0.14-1~swh1) unstable-swh; urgency=medium

  * v0.0.14
  * Add simple README
  * Update license
  * swh.core.hashutil.hashfile can now deal with filepath as bytes

 -- Antoine R. Dumont (@ardumont) <antoine.romain.dumont@gmail.com>  Fri, 23 Oct 2015 11:13:14 +0200

swh-core (0.0.13-1~swh1) unstable-swh; urgency=medium

  * Prepare deployment of swh.core v0.0.13

 -- Nicolas Dandrimont <nicolas@dandrimont.eu>  Fri, 09 Oct 2015 17:32:49 +0200

swh-core (0.0.12-1~swh1) unstable-swh; urgency=medium

  * Prepare deployment of swh.core v0.0.12

 -- Nicolas Dandrimont <nicolas@dandrimont.eu>  Tue, 06 Oct 2015 17:34:34 +0200

swh-core (0.0.11-1~swh1) unstable-swh; urgency=medium

  * Prepare deployment of swh.core v0.0.11

 -- Nicolas Dandrimont <nicolas@dandrimont.eu>  Sat, 03 Oct 2015 15:57:03 +0200

swh-core (0.0.10-1~swh1) unstable-swh; urgency=medium

  * Prepare deploying swh.core v0.0.10

 -- Nicolas Dandrimont <nicolas@dandrimont.eu>  Sat, 03 Oct 2015 12:28:52 +0200

swh-core (0.0.9-1~swh1) unstable-swh; urgency=medium

  * Prepare deploying swh.core v0.0.9

 -- Nicolas Dandrimont <nicolas@dandrimont.eu>  Sat, 03 Oct 2015 11:36:55 +0200

swh-core (0.0.8-1~swh1) unstable-swh; urgency=medium

  * Prepare deployment of swh.core v0.0.8

 -- Nicolas Dandrimont <nicolas@dandrimont.eu>  Thu, 01 Oct 2015 12:31:44 +0200

swh-core (0.0.7-1~swh1) unstable-swh; urgency=medium

  * Prepare deployment of swh.core v0.0.7

 -- Nicolas Dandrimont <nicolas@dandrimont.eu>  Thu, 01 Oct 2015 11:29:04 +0200

swh-core (0.0.6-1~swh1) unstable-swh; urgency=medium

  * Prepare deployment of swh.core v0.0.6

 -- Nicolas Dandrimont <nicolas@dandrimont.eu>  Tue, 29 Sep 2015 16:48:44 +0200

swh-core (0.0.5-1~swh1) unstable-swh; urgency=medium

  * Prepare v0.0.5 deployment

 -- Nicolas Dandrimont <nicolas@dandrimont.eu>  Tue, 29 Sep 2015 16:08:32 +0200

swh-core (0.0.4-1~swh1) unstable-swh; urgency=medium

  * Tagging swh.core 0.0.4

 -- Nicolas Dandrimont <nicolas@dandrimont.eu>  Fri, 25 Sep 2015 15:41:26 +0200

swh-core (0.0.3-1~swh1) unstable-swh; urgency=medium

  * Tag swh.core v0.0.3

 -- Nicolas Dandrimont <nicolas@dandrimont.eu>  Fri, 25 Sep 2015 11:07:10 +0200

swh-core (0.0.2-1~swh1) unstable-swh; urgency=medium

  * Deploy v0.0.2

 -- Nicolas Dandrimont <nicolas@dandrimont.eu>  Wed, 23 Sep 2015 12:08:50 +0200

swh-core (0.0.1-1~swh1) unstable-swh; urgency=medium

  * Initial release
  * Tag v0.0.1 for deployment

 -- Nicolas Dandrimont <nicolas@dandrimont.eu>  Tue, 22 Sep 2015 14:52:26 +0200<|MERGE_RESOLUTION|>--- conflicted
+++ resolved
@@ -1,10 +1,3 @@
-<<<<<<< HEAD
-swh-core (2.14.1-1~swh1~bpo10+1) buster-swh; urgency=medium
-
-  * Rebuild for buster-swh
-
- -- Software Heritage autobuilder (on jenkins-debian1) <jenkins@jenkins-debian1.internal.softwareheritage.org>  Mon, 12 Sep 2022 09:53:26 +0000
-=======
 swh-core (2.15.0-1~swh1) unstable-swh; urgency=medium
 
   * New upstream release 2.15.0     - (tagged by Antoine R. Dumont
@@ -15,7 +8,6 @@
     client exception
 
  -- Software Heritage autobuilder (on jenkins-debian1) <jenkins@jenkins-debian1.internal.softwareheritage.org>  Mon, 03 Oct 2022 15:07:52 +0000
->>>>>>> da03e79a
 
 swh-core (2.14.1-1~swh1) unstable-swh; urgency=medium
 

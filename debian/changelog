<<<<<<< HEAD
swh-core (0.0.43-1~swh1~bpo9+1) stretch-swh; urgency=medium

  * Rebuild for stretch-backports.

 -- Antoine R. Dumont (@ardumont) <antoine.romain.dumont@gmail.com>  Thu, 11 Oct 2018 15:47:07 +0200
=======
swh-core (0.0.44-1~swh1) unstable-swh; urgency=medium

  * Release swh.core v0.0.44
  * Refactor the database testing fixtures
  * Stop unsafe serialization/deserialization constructs
  * Update tests to use nose

 -- Nicolas Dandrimont <nicolas@dandrimont.eu>  Thu, 18 Oct 2018 18:20:12 +0200
>>>>>>> 9895462a

swh-core (0.0.43-1~swh1) unstable-swh; urgency=medium

  * v0.0.43
  * Fix missing dependency declaration

 -- Antoine R. Dumont (@ardumont) <antoine.romain.dumont@gmail.com>  Thu, 11 Oct 2018 15:47:06 +0200

swh-core (0.0.42-1~swh1) unstable-swh; urgency=medium

  * v0.0.42
  * Fix missing dependency declaration

 -- Antoine R. Dumont (@ardumont) <antoine.romain.dumont@gmail.com>  Thu, 11 Oct 2018 15:45:25 +0200

swh-core (0.0.41-1~swh1) unstable-swh; urgency=medium

  * Add functions to generate HTTP API clients and servers from
    databases.
  * Summary: This moves the interesting parts of D505 into the core, so
    other components can use them as well.
  * Test Plan: `make test`
  * Reviewers: ardumont, seirl, #reviewers
  * Reviewed By: ardumont, #reviewers
  * Subscribers: douardda
  * Differential Revision: https://forge.softwareheritage.org/D507

 -- Valentin Lorentz <vlorentz@softwareheritage.org>  Thu, 11 Oct 2018 10:57:27 +0200

swh-core (0.0.40-1~swh1) unstable-swh; urgency=medium

  * v0.0.40
  * swh.core.api.SWHRemoteAPI: Permit to set a query timeout option

 -- Antoine R. Dumont (@ardumont) <antoine.romain.dumont@gmail.com>  Thu, 24 May 2018 12:10:03 +0200

swh-core (0.0.39-1~swh1) unstable-swh; urgency=medium

  * v0.0.39
  * package: Add missing runtime dependency

 -- Antoine R. Dumont (@ardumont) <antoine.romain.dumont@gmail.com>  Thu, 26 Apr 2018 15:24:22 +0200

swh-core (0.0.38-1~swh1) unstable-swh; urgency=medium

  * v0.0.38
  * tests: Use more reasonable psql options for db restores
  * swh.core.serializers: Add custom types serialization

 -- Antoine R. Dumont (@ardumont) <antoine.romain.dumont@gmail.com>  Thu, 26 Apr 2018 15:15:27 +0200

swh-core (0.0.37-1~swh1) unstable-swh; urgency=medium

  * v0.0.37
  * Move test fixture in swh.core.tests.server_testing module

 -- Antoine R. Dumont (@ardumont) <antoine.romain.dumont@gmail.com>  Wed, 25 Apr 2018 15:00:02 +0200

swh-core (0.0.36-1~swh1) unstable-swh; urgency=medium

  * v0.0.36
  * Migrate swh.loader.tar.tarball module in swh.core

 -- Antoine R. Dumont (@ardumont) <antoine.romain.dumont@gmail.com>  Wed, 06 Dec 2017 12:03:29 +0100

swh-core (0.0.35-1~swh1) unstable-swh; urgency=medium

  * Release swh.core version 0.0.35
  * Update packaging runes

 -- Nicolas Dandrimont <nicolas@dandrimont.eu>  Thu, 12 Oct 2017 18:07:50 +0200

swh-core (0.0.34-1~swh1) unstable-swh; urgency=medium

  * Release swh.core v0.0.34
  * New modular database test fixture

 -- Nicolas Dandrimont <nicolas@dandrimont.eu>  Mon, 07 Aug 2017 18:29:48 +0200

swh-core (0.0.33-1~swh1) unstable-swh; urgency=medium

  * Release swh.core v0.0.33
  * Be more conservative with remote API responses

 -- Nicolas Dandrimont <nicolas@dandrimont.eu>  Mon, 19 Jun 2017 19:01:38 +0200

swh-core (0.0.32-1~swh1) unstable-swh; urgency=medium

  * Release swh-core v0.0.32
  * Add asynchronous streaming methods for internal APIs
  * Remove task arguments from systemd-journal loggers

 -- Nicolas Dandrimont <nicolas@dandrimont.eu>  Tue, 09 May 2017 14:04:22 +0200

swh-core (0.0.31-1~swh1) unstable-swh; urgency=medium

  * Release swh.core v0.0.31
  * Add explicit dependency on python3-systemd

 -- Nicolas Dandrimont <nicolas@dandrimont.eu>  Fri, 07 Apr 2017 15:11:26 +0200

swh-core (0.0.30-1~swh1) unstable-swh; urgency=medium

  * Release swh.core v0.0.30
  * drop swh.core.hashutil (moved to swh.model.hashutil)
  * add a systemd logger

 -- Nicolas Dandrimont <nicolas@dandrimont.eu>  Fri, 07 Apr 2017 11:49:15 +0200

swh-core (0.0.29-1~swh1) unstable-swh; urgency=medium

  * Release swh.core v0.0.29
  * Catch proper exception in the base API client

 -- Nicolas Dandrimont <nicolas@dandrimont.eu>  Thu, 02 Feb 2017 00:19:25 +0100

swh-core (0.0.28-1~swh1) unstable-swh; urgency=medium

  * v0.0.28
  * Refactoring some common code into swh.core

 -- Antoine R. Dumont (@ardumont) <antoine.romain.dumont@gmail.com>  Thu, 26 Jan 2017 14:54:22 +0100

swh-core (0.0.27-1~swh1) unstable-swh; urgency=medium

  * v0.0.27
  * Fix issue with default boolean value

 -- Antoine R. Dumont (@ardumont) <antoine.romain.dumont@gmail.com>  Thu, 20 Oct 2016 16:15:20 +0200

swh-core (0.0.26-1~swh1) unstable-swh; urgency=medium

  * Release swh.core v0.0.26
  * Raise an exception when a configuration file exists and is
    unreadable

 -- Nicolas Dandrimont <nicolas@dandrimont.eu>  Wed, 12 Oct 2016 10:16:09 +0200

swh-core (0.0.25-1~swh1) unstable-swh; urgency=medium

  * v0.0.25
  * Add new function utils.cwd

 -- Antoine R. Dumont (@ardumont) <antoine.romain.dumont@gmail.com>  Thu, 29 Sep 2016 21:29:37 +0200

swh-core (0.0.24-1~swh1) unstable-swh; urgency=medium

  * v0.0.24
  * Deal with edge case in logger regarding json

 -- Antoine R. Dumont (@ardumont) <antoine.romain.dumont@gmail.com>  Thu, 22 Sep 2016 12:21:09 +0200

swh-core (0.0.23-1~swh1) unstable-swh; urgency=medium

  * Release swh.core v0.0.23
  * Properly fix the PyYAML dependency

 -- Nicolas Dandrimont <nicolas@dandrimont.eu>  Tue, 23 Aug 2016 16:20:29 +0200

swh-core (0.0.22-1~swh1) unstable-swh; urgency=medium

  * Release swh.core v0.0.22
  * Proper loading of yaml and ini files in all paths

 -- Nicolas Dandrimont <nicolas@dandrimont.eu>  Fri, 19 Aug 2016 15:45:55 +0200

swh-core (0.0.21-1~swh1) unstable-swh; urgency=medium

  * v0.0.21
  * Update test tools

 -- Antoine R. Dumont (@ardumont) <antoine.romain.dumont@gmail.com>  Tue, 19 Jul 2016 14:47:01 +0200

swh-core (0.0.20-1~swh1) unstable-swh; urgency=medium

  * Release swh.core v0.0.20
  * Add some generic bytes <-> escaped unicode methods

 -- Nicolas Dandrimont <nicolas@dandrimont.eu>  Tue, 14 Jun 2016 16:54:41 +0200

swh-core (0.0.19-1~swh1) unstable-swh; urgency=medium

  * v0.0.19
  * Resurrect swh.core.utils

 -- Antoine R. Dumont (@ardumont) <antoine.romain.dumont@gmail.com>  Fri, 15 Apr 2016 12:40:43 +0200

swh-core (0.0.18-1~swh1) unstable-swh; urgency=medium

  * v0.0.18
  * Add swh.core.utils
  * serializers: support UUIDs all around

 -- Antoine R. Dumont (@ardumont) <antoine.romain.dumont@gmail.com>  Sat, 26 Mar 2016 11:16:33 +0100

swh-core (0.0.17-1~swh1) unstable-swh; urgency=medium

  * Release swh.core v0.0.17
  * Allow serialization of UUIDs

 -- Nicolas Dandrimont <nicolas@dandrimont.eu>  Fri, 04 Mar 2016 11:40:56 +0100

swh-core (0.0.16-1~swh1) unstable-swh; urgency=medium

  * Release swh.core version 0.0.16
  * add bytehex_to_hash and hash_to_bytehex in hashutil
  * move scheduling utilities to swh.scheduler

 -- Nicolas Dandrimont <nicolas@dandrimont.eu>  Fri, 19 Feb 2016 18:12:10 +0100

swh-core (0.0.15-1~swh1) unstable-swh; urgency=medium

  * Release v0.0.15
  * Add hashutil.hash_git_object

 -- Nicolas Dandrimont <nicolas@dandrimont.eu>  Wed, 16 Dec 2015 16:31:26 +0100

swh-core (0.0.14-1~swh1) unstable-swh; urgency=medium

  * v0.0.14
  * Add simple README
  * Update license
  * swh.core.hashutil.hashfile can now deal with filepath as bytes

 -- Antoine R. Dumont (@ardumont) <antoine.romain.dumont@gmail.com>  Fri, 23 Oct 2015 11:13:14 +0200

swh-core (0.0.13-1~swh1) unstable-swh; urgency=medium

  * Prepare deployment of swh.core v0.0.13

 -- Nicolas Dandrimont <nicolas@dandrimont.eu>  Fri, 09 Oct 2015 17:32:49 +0200

swh-core (0.0.12-1~swh1) unstable-swh; urgency=medium

  * Prepare deployment of swh.core v0.0.12

 -- Nicolas Dandrimont <nicolas@dandrimont.eu>  Tue, 06 Oct 2015 17:34:34 +0200

swh-core (0.0.11-1~swh1) unstable-swh; urgency=medium

  * Prepare deployment of swh.core v0.0.11

 -- Nicolas Dandrimont <nicolas@dandrimont.eu>  Sat, 03 Oct 2015 15:57:03 +0200

swh-core (0.0.10-1~swh1) unstable-swh; urgency=medium

  * Prepare deploying swh.core v0.0.10

 -- Nicolas Dandrimont <nicolas@dandrimont.eu>  Sat, 03 Oct 2015 12:28:52 +0200

swh-core (0.0.9-1~swh1) unstable-swh; urgency=medium

  * Prepare deploying swh.core v0.0.9

 -- Nicolas Dandrimont <nicolas@dandrimont.eu>  Sat, 03 Oct 2015 11:36:55 +0200

swh-core (0.0.8-1~swh1) unstable-swh; urgency=medium

  * Prepare deployment of swh.core v0.0.8

 -- Nicolas Dandrimont <nicolas@dandrimont.eu>  Thu, 01 Oct 2015 12:31:44 +0200

swh-core (0.0.7-1~swh1) unstable-swh; urgency=medium

  * Prepare deployment of swh.core v0.0.7

 -- Nicolas Dandrimont <nicolas@dandrimont.eu>  Thu, 01 Oct 2015 11:29:04 +0200

swh-core (0.0.6-1~swh1) unstable-swh; urgency=medium

  * Prepare deployment of swh.core v0.0.6

 -- Nicolas Dandrimont <nicolas@dandrimont.eu>  Tue, 29 Sep 2015 16:48:44 +0200

swh-core (0.0.5-1~swh1) unstable-swh; urgency=medium

  * Prepare v0.0.5 deployment

 -- Nicolas Dandrimont <nicolas@dandrimont.eu>  Tue, 29 Sep 2015 16:08:32 +0200

swh-core (0.0.4-1~swh1) unstable-swh; urgency=medium

  * Tagging swh.core 0.0.4

 -- Nicolas Dandrimont <nicolas@dandrimont.eu>  Fri, 25 Sep 2015 15:41:26 +0200

swh-core (0.0.3-1~swh1) unstable-swh; urgency=medium

  * Tag swh.core v0.0.3

 -- Nicolas Dandrimont <nicolas@dandrimont.eu>  Fri, 25 Sep 2015 11:07:10 +0200

swh-core (0.0.2-1~swh1) unstable-swh; urgency=medium

  * Deploy v0.0.2

 -- Nicolas Dandrimont <nicolas@dandrimont.eu>  Wed, 23 Sep 2015 12:08:50 +0200

swh-core (0.0.1-1~swh1) unstable-swh; urgency=medium

  * Initial release
  * Tag v0.0.1 for deployment

 -- Nicolas Dandrimont <nicolas@dandrimont.eu>  Tue, 22 Sep 2015 14:52:26 +0200<|MERGE_RESOLUTION|>--- conflicted
+++ resolved
@@ -1,10 +1,3 @@
-<<<<<<< HEAD
-swh-core (0.0.43-1~swh1~bpo9+1) stretch-swh; urgency=medium
-
-  * Rebuild for stretch-backports.
-
- -- Antoine R. Dumont (@ardumont) <antoine.romain.dumont@gmail.com>  Thu, 11 Oct 2018 15:47:07 +0200
-=======
 swh-core (0.0.44-1~swh1) unstable-swh; urgency=medium
 
   * Release swh.core v0.0.44
@@ -13,7 +6,6 @@
   * Update tests to use nose
 
  -- Nicolas Dandrimont <nicolas@dandrimont.eu>  Thu, 18 Oct 2018 18:20:12 +0200
->>>>>>> 9895462a
 
 swh-core (0.0.43-1~swh1) unstable-swh; urgency=medium
 

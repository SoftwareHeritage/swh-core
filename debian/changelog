--- conflicted
+++ resolved
@@ -1,10 +1,3 @@
-<<<<<<< HEAD
-swh-core (0.0.66-1~swh1~bpo10+1) buster-swh; urgency=medium
-
-  * Rebuild for buster-swh
-
- -- Software Heritage autobuilder (on jenkins-debian1) <jenkins@jenkins-debian1.internal.softwareheritage.org>  Tue, 30 Jul 2019 12:00:12 +0000
-=======
 swh-core (0.0.67-1~swh1) unstable-swh; urgency=medium
 
   * New upstream release 0.0.67     - (tagged by Valentin Lorentz
@@ -13,7 +6,6 @@
     Db.copy_to
 
  -- Software Heritage autobuilder (on jenkins-debian1) <jenkins@jenkins-debian1.internal.softwareheritage.org>  Thu, 22 Aug 2019 12:02:14 +0000
->>>>>>> dd0a847d
 
 swh-core (0.0.66-1~swh1) unstable-swh; urgency=medium
 

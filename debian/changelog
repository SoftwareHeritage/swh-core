<<<<<<< HEAD
swh-core (2.16.1-1~swh1~bpo10+1) buster-swh; urgency=medium

  * Rebuild for buster-swh

 -- Software Heritage autobuilder (on jenkins-debian1) <jenkins@jenkins-debian1.internal.softwareheritage.org>  Thu, 13 Oct 2022 14:49:45 +0000
=======
swh-core (2.17.0-1~swh1) unstable-swh; urgency=medium

  * New upstream release 2.17.0     - (tagged by Antoine R. Dumont
    (@ardumont) <antoine.romain.dumont@gmail.com> on 2022-10-26 14:42:33
    +0200)
  * Upstream changes:     - v2.17.0     - swh.core.tarball: Add support
    for war files as well     - pre-commit, tox: Bump pre-commit,
    codespell, black and flake8

 -- Software Heritage autobuilder (on jenkins-debian1) <jenkins@jenkins-debian1.internal.softwareheritage.org>  Wed, 26 Oct 2022 12:45:55 +0000
>>>>>>> 78200aad

swh-core (2.16.1-1~swh1) unstable-swh; urgency=medium

  * New upstream release 2.16.1     - (tagged by Valentin Lorentz
    <vlorentz@softwareheritage.org> on 2022-10-13 16:41:59 +0200)
  * Upstream changes:     - v2.16.1     - * Fix _sanitize_github_url
    removing suffixes too greedily

 -- Software Heritage autobuilder (on jenkins-debian1) <jenkins@jenkins-debian1.internal.softwareheritage.org>  Thu, 13 Oct 2022 14:48:15 +0000

swh-core (2.16.0-1~swh1) unstable-swh; urgency=medium

  * New upstream release 2.16.0     - (tagged by Antoine Lambert
    <anlambert@softwareheritage.org> on 2022-10-12 11:34:18 +0200)
  * Upstream changes:     - version 2.16.0

 -- Software Heritage autobuilder (on jenkins-debian1) <jenkins@jenkins-debian1.internal.softwareheritage.org>  Wed, 12 Oct 2022 09:37:28 +0000

swh-core (2.15.0-1~swh1) unstable-swh; urgency=medium

  * New upstream release 2.15.0     - (tagged by Antoine R. Dumont
    (@ardumont) <antoine.romain.dumont@gmail.com> on 2022-10-03 17:04:49
    +0200)
  * Upstream changes:     - v2.15.0     - Make mimetype to archive
    format dictionary public     - api/asynchronous: Do not log/report
    client exception

 -- Software Heritage autobuilder (on jenkins-debian1) <jenkins@jenkins-debian1.internal.softwareheritage.org>  Mon, 03 Oct 2022 15:07:52 +0000

swh-core (2.14.1-1~swh1) unstable-swh; urgency=medium

  * New upstream release 2.14.1     - (tagged by Antoine Lambert
    <anlambert@softwareheritage.org> on 2022-09-12 11:46:16 +0200)
  * Upstream changes:     - version 2.14.1

 -- Software Heritage autobuilder (on jenkins-debian1) <jenkins@jenkins-debian1.internal.softwareheritage.org>  Mon, 12 Sep 2022 09:51:15 +0000

swh-core (2.14.0-1~swh1) unstable-swh; urgency=medium

  * New upstream release 2.14.0     - (tagged by Valentin Lorentz
    <vlorentz@softwareheritage.org> on 2022-08-16 13:49:11 +0200)
  * Upstream changes:     - v2.14.0     - * RPC server: Do not log
    exceptions with 4xx HTTP status codes     - * Remove support for
    deprecated exception format     - * Make the RPC client raise a
    specific exception class on 503

 -- Software Heritage autobuilder (on jenkins-debian1) <jenkins@jenkins-debian1.internal.softwareheritage.org>  Tue, 16 Aug 2022 11:52:17 +0000

swh-core (2.13.1-1~swh1) unstable-swh; urgency=medium

  * New upstream release 2.13.1     - (tagged by Valentin Lorentz
    <vlorentz@softwareheritage.org> on 2022-08-04 10:42:39 +0200)
  * Upstream changes:     - v2.13.1     - * Remove use of
    app.test_client() as a ctx-manager, to fix support     - for Flask
    2.2.0

 -- Software Heritage autobuilder (on jenkins-debian1) <jenkins@jenkins-debian1.internal.softwareheritage.org>  Thu, 04 Aug 2022 08:45:44 +0000

swh-core (2.13-1~swh1) unstable-swh; urgency=medium

  * New upstream release 2.13     - (tagged by David Douard
    <david.douard@sdfa3.org> on 2022-07-05 14:22:04 +0200)
  * Upstream changes:     - v2.13

 -- Software Heritage autobuilder (on jenkins-debian1) <jenkins@jenkins-debian1.internal.softwareheritage.org>  Tue, 05 Jul 2022 12:38:24 +0000

swh-core (2.12-1~swh2) unstable-swh; urgency=medium

  * Bump new release with correct deps.

 -- Antoine R. Dumont (@ardumont) <ardumont@softwareheritage.org>  Mon, 20 Jun 2022 10:13:14 +0200

swh-core (2.12-1~swh1) unstable-swh; urgency=medium

  * New upstream release 2.12     - (tagged by Nicolas Dandrimont
    <nicolas@dandrimont.eu> on 2022-06-16 13:38:52 +0200)
  * Upstream changes:     - Release swh.core v2.12     - Add support for
    zstandard compressed tarballs

 -- Software Heritage autobuilder (on jenkins-debian1) <jenkins@jenkins-debian1.internal.softwareheritage.org>  Thu, 16 Jun 2022 11:42:04 +0000

swh-core (2.11-1~swh1) unstable-swh; urgency=medium

  * New upstream release 2.11     - (tagged by Antoine R. Dumont
    (@ardumont) <antoine.romain.dumont@gmail.com> on 2022-06-10 10:20:37
    +0200)
  * Upstream changes:     - v2.11     - tarball: Use standard Python
    module zipfile to extract jar archive     - Add missing coverage on
    `swh db version` cli     - db: Grant read access to guest user on
    all schema tables

 -- Software Heritage autobuilder (on jenkins-debian1) <jenkins@jenkins-debian1.internal.softwareheritage.org>  Fri, 10 Jun 2022 08:24:24 +0000

swh-core (2.10-1~swh1) unstable-swh; urgency=medium

  * New upstream release 2.10     - (tagged by Antoine R. Dumont
    (@ardumont) <antoine.romain.dumont@gmail.com> on 2022-06-02 16:03:41
    +0200)
  * Upstream changes:     - v2.10     - github/utils: Deal with exotic
    urls to canonicalize     - deprecate the db/pytest_plugin.py module
    - move initialize_database_for_module in db_utils     - mark
    postgresql_fact fixture factory function as deprecated     - tests:
    use stock pytest_postgresql factory function     - docs/db: Update
    datastore requirement

 -- Software Heritage autobuilder (on jenkins-debian1) <jenkins@jenkins-debian1.internal.softwareheritage.org>  Thu, 02 Jun 2022 14:39:11 +0000

swh-core (2.9.0-1~swh1) unstable-swh; urgency=medium

  * New upstream release 2.9.0     - (tagged by Antoine R. Dumont
    (@ardumont) <antoine.romain.dumont@gmail.com> on 2022-05-30 17:36:23
    +0200)
  * Upstream changes:     - v2.9.0     - Allow module to specify another
    config key than their module name     - cli.db: Reword ignore
    sentence

 -- Software Heritage autobuilder (on jenkins-debian1) <jenkins@jenkins-debian1.internal.softwareheritage.org>  Mon, 30 May 2022 15:41:42 +0000

swh-core (2.8.1-1~swh1) unstable-swh; urgency=medium

  * New upstream release 2.8.1     - (tagged by Antoine R. Dumont
    (@ardumont) <antoine.romain.dumont@gmail.com> on 2022-05-30 17:06:11
    +0200)
  * Upstream changes:     - v2.8.1     - cli.db: Use attribute
    current_version instead of undeclared getter     - cli.db: Fix help
    message typo

 -- Software Heritage autobuilder (on jenkins-debian1) <jenkins@jenkins-debian1.internal.softwareheritage.org>  Mon, 30 May 2022 15:10:17 +0000

swh-core (2.8.0-1~swh1) unstable-swh; urgency=medium

  * New upstream release 2.8.0     - (tagged by Antoine R. Dumont
    (@ardumont) <antoine.romain.dumont@gmail.com> on 2022-05-20 18:17:20
    +0200)
  * Upstream changes:     - v2.8.0     - Deal with git protocol url to
    canonicalize to https

 -- Software Heritage autobuilder (on jenkins-debian1) <jenkins@jenkins-debian1.internal.softwareheritage.org>  Fri, 20 May 2022 16:21:13 +0000

swh-core (2.7.0-1~swh1) unstable-swh; urgency=medium

  * New upstream release 2.7.0     - (tagged by Antoine R. Dumont
    (@ardumont) <antoine.romain.dumont@gmail.com> on 2022-05-20 15:26:30
    +0200)
  * Upstream changes:     - v2.7.0     - Use GitHubSession to make
    canonical computation deal with rate limit

 -- Software Heritage autobuilder (on jenkins-debian1) <jenkins@jenkins-debian1.internal.softwareheritage.org>  Fri, 20 May 2022 13:30:15 +0000

swh-core (2.6.0-1~swh2) unstable-swh; urgency=medium

  * Bump new release

 -- Antoine R. Dumont (@ardumont) <ardumont@softwareheritage.org>  Fri, 20 May 2022 10:26:03 +0200

swh-core (2.6.0-1~swh1) unstable-swh; urgency=medium

  * New upstream release 2.6.0     - (tagged by Antoine R. Dumont
    (@ardumont) <ardumont@softwareheritage.org> on 2022-05-20 08:54:46
    +0200)
  * Upstream changes:     - v2.6.0     - Extract reusable github tests
    fixtures into its own pytest_plugin     - test_db/test_db_copy_to:
    Fix hypothesis FailedHealthCheck error     - Refactor
    swh.lister.github.utils to swh.core.github.utils     - Add utility
    function to retrieve canonical github urls     - Make 'python -m
    swh' work as cli entry point     - db_utils: Make
    connect_to_conninfo use through contextmanager     - Upgrade mypy to
    0.942 to fix support of types-psycopg2 >= 2.9.12

 -- Software Heritage autobuilder (on jenkins-debian1) <jenkins@jenkins-debian1.internal.softwareheritage.org>  Fri, 20 May 2022 06:58:23 +0000

swh-core (2.5.0-1~swh1) unstable-swh; urgency=medium

  * New upstream release 2.5.0     - (tagged by Valentin Lorentz
    <vlorentz@softwareheritage.org> on 2022-04-25 13:51:26 +0200)
  * Upstream changes:     - v2.5.0     - * Make db_transaction's
    client_options configurable at run time     - * sentry: always
    override init settings with the environment variables     - * Add
    support for disabling logging-based events in sentry     - * RPC
    server: explicitly handle sentry exception capture (instead of
    gunicorn)     - * statsd: add an error_type tag to @timed error
    counters     - * cli: Ensure tests don't mess with the global
    logging setup     - * mypy/pre-commit/pytest maintenance

 -- Software Heritage autobuilder (on jenkins-debian1) <jenkins@jenkins-debian1.internal.softwareheritage.org>  Mon, 25 Apr 2022 11:56:02 +0000

swh-core (2.4.0-1~swh1) unstable-swh; urgency=medium

  * New upstream release 2.4.0     - (tagged by Valentin Lorentz
    <vlorentz@softwareheritage.org> on 2022-03-29 14:39:15 +0200)
  * Upstream changes:     - v2.4.0     - * Fix support of Werkzeug 2.1.0

 -- Software Heritage autobuilder (on jenkins-debian1) <jenkins@jenkins-debian1.internal.softwareheritage.org>  Tue, 29 Mar 2022 12:42:28 +0000

swh-core (2.3.0-1~swh1) unstable-swh; urgency=medium

  * New upstream release 2.3.0     - (tagged by David Douard
    <david.douard@sdfa3.org> on 2022-03-14 17:19:37 +0100)
  * Upstream changes:     - v2.3.0

 -- Software Heritage autobuilder (on jenkins-debian1) <jenkins@jenkins-debian1.internal.softwareheritage.org>  Mon, 14 Mar 2022 16:23:52 +0000

swh-core (2.2.2-1~swh1) unstable-swh; urgency=medium

  * New upstream release 2.2.2     - (tagged by David Douard
    <david.douard@sdfa3.org> on 2022-03-09 17:44:25 +0100)
  * Upstream changes:     - v2.2.2     - small fixes in the `swh db
    upgrade` command

 -- Software Heritage autobuilder (on jenkins-debian1) <jenkins@jenkins-debian1.internal.softwareheritage.org>  Wed, 09 Mar 2022 16:48:21 +0000

swh-core (2.2.1-1~swh1) unstable-swh; urgency=medium

  * New upstream release 2.2.1     - (tagged by Nicolas Dandrimont
    <nicolas@dandrimont.eu> on 2022-03-03 20:20:11 +0100)
  * Upstream changes:     - Release swh.core v2.2.1     - quiesce
    deprecation warnings for autogenerated RPC clients     - fix typing
    for a few methods in db_utils

 -- Software Heritage autobuilder (on jenkins-debian1) <jenkins@jenkins-debian1.internal.softwareheritage.org>  Thu, 03 Mar 2022 19:24:59 +0000

swh-core (2.2.0-1~swh1) unstable-swh; urgency=medium

  * New upstream release 2.2.0     - (tagged by Valentin Lorentz
    <vlorentz@softwareheritage.org> on 2022-03-02 11:45:18 +0100)
  * Upstream changes:     - v2.2.0     - * utils: Add a new
    'iter_chunks' function

 -- Software Heritage autobuilder (on jenkins-debian1) <jenkins@jenkins-debian1.internal.softwareheritage.org>  Wed, 02 Mar 2022 10:47:47 +0000

swh-core (2.1.1-1~swh1) unstable-swh; urgency=medium

  * New upstream release 2.1.1     - (tagged by Valentin Lorentz
    <vlorentz@softwareheritage.org> on 2022-03-01 17:00:36 +0100)
  * Upstream changes:     - v2.1.1     - * Fix wrong version numbers in
    deprecation message.

 -- Software Heritage autobuilder (on jenkins-debian1) <jenkins@jenkins-debian1.internal.softwareheritage.org>  Tue, 01 Mar 2022 16:03:05 +0000

swh-core (2.1.0-1~swh1) unstable-swh; urgency=medium

  * New upstream release 2.1.0     - (tagged by Valentin Lorentz
    <vlorentz@softwareheritage.org> on 2022-03-01 16:58:02 +0100)
  * Upstream changes:     - v2.1.0     - * RPCClient: Make methods
    {get,post}{,_stream} protected     - * RPCServerApp: Add hooks to
    add behaviors to generated methods

 -- Software Heritage autobuilder (on jenkins-debian1) <jenkins@jenkins-debian1.internal.softwareheritage.org>  Tue, 01 Mar 2022 16:00:51 +0000

swh-core (2.0.0-2~swh1) unstable-swh; urgency=medium

  * Bump dependency constranints for pytest and pytest-postgresql.

 -- David Douard <david.douard@sdfa3.org>  Wed, 23 Feb 2022 10:56:37 +0100

swh-core (2.0.0-1~swh1) unstable-swh; urgency=medium

  * New upstream release 2.0.0     - (tagged by David Douard
    <david.douard@sdfa3.org> on 2022-02-17 15:26:59 +0100)
  * Upstream changes:     - v2.0.0     - add support for generic db
    version handling for postgresql backends,     - add support for
    generic db upgrade (for postgresql backends),     - upgrade pytest-
    postgresql based tests scaffolding to use the     - template-based
    db creation (instead of the truncate-based db reset).

 -- Software Heritage autobuilder (on jenkins-debian1) <jenkins@jenkins-debian1.internal.softwareheritage.org>  Wed, 23 Feb 2022 09:34:41 +0000

swh-core (1.1.1-1~swh1) unstable-swh; urgency=medium

  * New upstream release 1.1.1     - (tagged by Valentin Lorentz
    <vlorentz@softwareheritage.org> on 2022-02-04 12:52:06 +0100)
  * Upstream changes:     - v1.1.1     - * Require pytest to be <7.0.0

 -- Software Heritage autobuilder (on jenkins-debian1) <jenkins@jenkins-debian1.internal.softwareheritage.org>  Fri, 04 Feb 2022 11:54:45 +0000

swh-core (1.1.0-1~swh1) unstable-swh; urgency=medium

  * New upstream release 1.1.0     - (tagged by David Douard
    <david.douard@sdfa3.org> on 2022-01-20 15:39:02 +0100)
  * Upstream changes:     - v1.1.0     - add a Statsd.status_gauge()
    context manager     - add support for env var substitution in
    STATS_TAGS     - pin mypy version and clean reauirements a bit

 -- Software Heritage autobuilder (on jenkins-debian1) <jenkins@jenkins-debian1.internal.softwareheritage.org>  Thu, 20 Jan 2022 14:44:14 +0000

swh-core (1.0.0-2~swh1) unstable-swh; urgency=medium

  * Add missing B-D on python3-blinker for sentry-sdk

 -- Nicolas Dandrimont <olasd@debian.org>  Thu, 02 Dec 2021 12:34:50 +0100

swh-core (1.0.0-1~swh1) unstable-swh; urgency=medium

  * New upstream release 1.0.0     - (tagged by David Douard
    <david.douard@sdfa3.org> on 2021-12-02 10:51:10 +0100)
  * Upstream changes:     - v1.0.0

 -- Software Heritage autobuilder (on jenkins-debian1) <jenkins@jenkins-debian1.internal.softwareheritage.org>  Thu, 02 Dec 2021 10:00:19 +0000

swh-core (0.15.1-1~swh1) unstable-swh; urgency=medium

  * New upstream release 0.15.1     - (tagged by Valentin Lorentz
    <vlorentz@softwareheritage.org> on 2021-11-08 14:10:08 +0100)
  * Upstream changes:     - v0.15.1     - * Require pytest-postgresql <
    4.0

 -- Software Heritage autobuilder (on jenkins-debian1) <jenkins@jenkins-debian1.internal.softwareheritage.org>  Mon, 08 Nov 2021 13:12:36 +0000

swh-core (0.15.0-1~swh1) unstable-swh; urgency=medium

  * New upstream release 0.15.0     - (tagged by Antoine R. Dumont
    (@ardumont) <ardumont@softwareheritage.org> on 2021-09-20 11:45:26
    +0200)
  * Upstream changes:     - v0.15.0     - tarball: Fallback to guess
    archive format from mimetype when no format detected

 -- Software Heritage autobuilder (on jenkins-debian1) <jenkins@jenkins-debian1.internal.softwareheritage.org>  Mon, 20 Sep 2021 09:48:28 +0000

swh-core (0.14.6-1~swh1) unstable-swh; urgency=medium

  * New upstream release 0.14.6     - (tagged by Antoine Lambert
    <anlambert@softwareheritage.org> on 2021-09-16 10:48:35 +0200)
  * Upstream changes:     - version 0.14.6

 -- Software Heritage autobuilder (on jenkins-debian1) <jenkins@jenkins-debian1.internal.softwareheritage.org>  Thu, 16 Sep 2021 08:51:58 +0000

swh-core (0.14.5-1~swh1) unstable-swh; urgency=medium

  * New upstream release 0.14.5     - (tagged by Valentin Lorentz
    <vlorentz@softwareheritage.org> on 2021-08-30 10:31:47 +0200)
  * Upstream changes:     - v0.14.5     - * tarball: Add support for
    .tbz, .tbz2, and .jar

 -- Software Heritage autobuilder (on jenkins-debian1) <jenkins@jenkins-debian1.internal.softwareheritage.org>  Mon, 30 Aug 2021 08:34:03 +0000

swh-core (0.14.4-1~swh1) unstable-swh; urgency=medium

  * New upstream release 0.14.4     - (tagged by Valentin Lorentz
    <vlorentz@softwareheritage.org> on 2021-07-30 16:44:26 +0200)
  * Upstream changes:     - v0.14.4     - * add stream_results_optional

 -- Software Heritage autobuilder (on jenkins-debian1) <jenkins@jenkins-debian1.internal.softwareheritage.org>  Fri, 30 Jul 2021 14:47:25 +0000

swh-core (0.14.3-1~swh1) unstable-swh; urgency=medium

  * New upstream release 0.14.3     - (tagged by Antoine Lambert
    <antoine.lambert@inria.fr> on 2021-06-11 15:41:38 +0200)
  * Upstream changes:     - version 0.14.3

 -- Software Heritage autobuilder (on jenkins-debian1) <jenkins@jenkins-debian1.internal.softwareheritage.org>  Fri, 11 Jun 2021 13:47:13 +0000

swh-core (0.14.2-2~swh1) unstable-swh; urgency=medium

  * Rebuild v0.14.2 after missing unzip dependency

 -- Antoine Lambert <antoine.lambert@inria.fr>  Thu, 10 Jun 2021 16:24:09 +0200

swh-core (0.14.2-1~swh1) unstable-swh; urgency=medium

  * New upstream release 0.14.2     - (tagged by Antoine Lambert
    <antoine.lambert@inria.fr> on 2021-06-10 16:09:06 +0200)
  * Upstream changes:     - version 0.14.2

 -- Software Heritage autobuilder (on jenkins-debian1) <jenkins@jenkins-debian1.internal.softwareheritage.org>  Thu, 10 Jun 2021 14:13:25 +0000

swh-core (0.14.1-1~swh1) unstable-swh; urgency=medium

  * New upstream release 0.14.1     - (tagged by Valentin Lorentz
    <vlorentz@softwareheritage.org> on 2021-05-06 15:33:56 +0200)
  * Upstream changes:     - v0.14.1     - * Fix reserved name being used
    in pytest plugin

 -- Software Heritage autobuilder (on jenkins-debian1) <jenkins@jenkins-debian1.internal.softwareheritage.org>  Thu, 06 May 2021 13:38:24 +0000

swh-core (0.14.0-1~swh1) unstable-swh; urgency=medium

  * New upstream release 0.14.0     - (tagged by Valentin Lorentz
    <vlorentz@softwareheritage.org> on 2021-05-06 14:14:10 +0200)
  * Upstream changes:     - v0.14.0     - Add support for pytest-
    postgresql 3.0.0     - For consistency, I renamed db_name to dbname
    everywhere, so this will     - affect other SWH packages.

 -- Software Heritage autobuilder (on jenkins-debian1) <jenkins@jenkins-debian1.internal.softwareheritage.org>  Thu, 06 May 2021 12:17:31 +0000

swh-core (0.13.3-1~swh1) unstable-swh; urgency=medium

  * New upstream release 0.13.3     - (tagged by Antoine Lambert
    <antoine.lambert@inria.fr> on 2021-05-06 13:54:51 +0200)
  * Upstream changes:     - version 0.13.3

 -- Software Heritage autobuilder (on jenkins-debian1) <jenkins@jenkins-debian1.internal.softwareheritage.org>  Thu, 06 May 2021 11:59:49 +0000

swh-core (0.13.2-1~swh1) unstable-swh; urgency=medium

  * New upstream release 0.13.2     - (tagged by Valentin Lorentz
    <vlorentz@softwareheritage.org> on 2021-05-06 10:40:51 +0200)
  * Upstream changes:     - v0.13.2     - * tarball: properly normalize
    perms for all extracted files     - * requirements-db-pytestplugin:
    Don't install pytest-postgresql 3.0+

 -- Software Heritage autobuilder (on jenkins-debian1) <jenkins@jenkins-debian1.internal.softwareheritage.org>  Thu, 06 May 2021 08:44:45 +0000

swh-core (0.13.1-1~swh1) unstable-swh; urgency=medium

  * New upstream release 0.13.1     - (tagged by Antoine Lambert
    <antoine.lambert@inria.fr> on 2021-04-29 14:21:29 +0200)
  * Upstream changes:     - version 0.13.1

 -- Software Heritage autobuilder (on jenkins-debian1) <jenkins@jenkins-debian1.internal.softwareheritage.org>  Thu, 29 Apr 2021 12:25:15 +0000

swh-core (0.13.0-1~swh1) unstable-swh; urgency=medium

  * New upstream release 0.13.0     - (tagged by Vincent SELLIER
    <vincent.sellier@softwareheritage.org> on 2021-04-06 19:01:37 +0200)
  * Upstream changes:     - v0.13.0     - Support several backends on
    RPCServerApp

 -- Software Heritage autobuilder (on jenkins-debian1) <jenkins@jenkins-debian1.internal.softwareheritage.org>  Tue, 06 Apr 2021 17:07:10 +0000

swh-core (0.12.1-1~swh1) unstable-swh; urgency=medium

  * New upstream release 0.12.1     - (tagged by Valentin Lorentz
    <vlorentz@softwareheritage.org> on 2021-04-06 12:34:34 +0200)
  * Upstream changes:     - v0.12.1     - * tests: Drop hypothesis < 6
    requirement     - * README.rst: Remove getting-started instructions,
    they are duplicates     - * Improve/fix documentation of
    requests_mock_datadir     - * Remove dependency on 'decorator'
    (fixes a regression in decorator 5.0.5)

 -- Software Heritage autobuilder (on jenkins-debian1) <jenkins@jenkins-debian1.internal.softwareheritage.org>  Tue, 06 Apr 2021 10:37:17 +0000

swh-core (0.12.0-1~swh1) unstable-swh; urgency=medium

  * New upstream release 0.12.0     - (tagged by David Douard
    <david.douard@sdfa3.org> on 2021-02-16 11:48:58 +0100)
  * Upstream changes:     - v0.12.0

 -- Software Heritage autobuilder (on jenkins-debian1) <jenkins@jenkins-debian1.internal.softwareheritage.org>  Tue, 16 Feb 2021 10:52:14 +0000

swh-core (0.11.0-1~swh1) unstable-swh; urgency=medium

  * New upstream release 0.11.0     - (tagged by David Douard
    <david.douard@sdfa3.org> on 2020-12-08 15:35:05 +0100)
  * Upstream changes:     - v0.11.0

 -- Software Heritage autobuilder (on jenkins-debian1) <jenkins@jenkins-debian1.internal.softwareheritage.org>  Tue, 08 Dec 2020 14:38:23 +0000

swh-core (0.10.0-1~swh1) unstable-swh; urgency=medium

  * New upstream release 0.10.0     - (tagged by Nicolas Dandrimont
    <nicolas@dandrimont.eu> on 2020-12-02 11:46:38 +0100)
  * Upstream changes:     - Release swh.core 0.10.0     -
    db.tests.db_testing: Drop unused database test utilities.     -
    api.serializers: Add support for serializing large negative integers
    with     - msgpack.     - Do not mutate api.serializers.ENCODERS or
    DECODERS.     - swh cli: Add support for setting up the log level of
    multiple loggers.

 -- Software Heritage autobuilder (on jenkins-debian1) <jenkins@jenkins-debian1.internal.softwareheritage.org>  Wed, 02 Dec 2020 10:50:35 +0000

swh-core (0.9.1-1~swh1) unstable-swh; urgency=medium

  * New upstream release 0.9.1     - (tagged by Antoine Lambert
    <antoine.lambert@inria.fr> on 2020-11-23 11:24:50 +0100)
  * Upstream changes:     - version 0.9.1

 -- Software Heritage autobuilder (on jenkins-debian1) <jenkins@jenkins-debian1.internal.softwareheritage.org>  Mon, 23 Nov 2020 10:29:15 +0000

swh-core (0.9.0-1~swh2) unstable-swh; urgency=medium

  * Split packages python3-swh.core and python3-swh.core.db.pytestplugin

 -- Antoine R. Dumont (@ardumont) <ardumont@softwareheritage.org>  Fri, 20 Nov 2020 16:37:00 +0000

swh-core (0.9.0-1~swh1) unstable-swh; urgency=medium

  * New upstream release 0.9.0     - (tagged by Antoine R. Dumont
    (@ardumont) <ardumont@softwareheritage.org> on 2020-11-20 15:35:53
    +0100)
  * Upstream changes:     - v0.9.0     - Clarify names around the
    swh.core.db.pytest_plugin tests     - setup: Separate pytest-
    postgresql dependency and declare it when needed     - RPCClient:
    Fix reraise_exceptions regression     - api/serializers: Add
    Exception type encoder and decoder     - Makefile.local: Ensure all
    tests are executed when invoking make test     - core.db.cli: Add
    coverage and ensure `swh db *` works as expected     - core tests:
    disambiguate arg 'request' through typing

 -- Software Heritage autobuilder (on jenkins-debian1) <jenkins@jenkins-debian1.internal.softwareheritage.org>  Fri, 20 Nov 2020 14:37:00 +0000

swh-core (0.8.0-1~swh1) unstable-swh; urgency=medium

  * New upstream release 0.8.0     - (tagged by Antoine R. Dumont
    (@ardumont) <ardumont@softwareheritage.org> on 2020-10-30 09:12:17
    +0100)
  * Upstream changes:     - v0.8.0     - cli.db: Open init-admin subcmd
    to initialize superuser-level scripts

 -- Software Heritage autobuilder (on jenkins-debian1) <jenkins@jenkins-debian1.internal.softwareheritage.org>  Fri, 30 Oct 2020 08:13:02 +0000

swh-core (0.7.1-1~swh1) unstable-swh; urgency=medium

  * New upstream release 0.7.1     - (tagged by Antoine R. Dumont
    (@ardumont) <ardumont@softwareheritage.org> on 2020-10-22 18:51:16
    +0200)
  * Upstream changes:     - v0.7.1     - Move SWHDatabaseJanitor to
    db.pytest_plugin module

 -- Software Heritage autobuilder (on jenkins-debian1) <jenkins@jenkins-debian1.internal.softwareheritage.org>  Thu, 22 Oct 2020 16:51:59 +0000

swh-core (0.7.0-1~swh1) unstable-swh; urgency=medium

  * New upstream release 0.7.0     - (tagged by Antoine R. Dumont
    (@ardumont) <ardumont@softwareheritage.org> on 2020-10-22 18:31:18
    +0200)
  * Upstream changes:     - v0.7.0     - remote_api_endpoint: Allow to
    declare what http method to use     - api.RPCServerApp: Adapt sync
    rpc server with async rpc server

 -- Software Heritage autobuilder (on jenkins-debian1) <jenkins@jenkins-debian1.internal.softwareheritage.org>  Thu, 22 Oct 2020 16:32:04 +0000

swh-core (0.6.1-1~swh1) unstable-swh; urgency=medium

  * New upstream release 0.6.1     - (tagged by Antoine R. Dumont
    (@ardumont) <ardumont@softwareheritage.org> on 2020-10-22 13:53:41
    +0200)
  * Upstream changes:     - v0.6.1     - Move pytest_plugin declaration
    to top-level conftest

 -- Software Heritage autobuilder (on jenkins-debian1) <jenkins@jenkins-debian1.internal.softwareheritage.org>  Thu, 22 Oct 2020 11:54:49 +0000

swh-core (0.6.0-1~swh1) unstable-swh; urgency=medium

  * New upstream release 0.6.0     - (tagged by Antoine R. Dumont
    (@ardumont) <ardumont@softwareheritage.org> on 2020-10-22 13:24:55
    +0200)
  * Upstream changes:     - v0.6.0     - asynchronous.RPCServerApp:
    Align implementation with api.RPCServerApp

 -- Software Heritage autobuilder (on jenkins-debian1) <jenkins@jenkins-debian1.internal.softwareheritage.org>  Thu, 22 Oct 2020 11:25:29 +0000

swh-core (0.5.0-1~swh2) unstable-swh; urgency=medium

  * Bump new release with dependency updated

 -- Antoine R. Dumont <ardumont@softwareheritage.org>  thu, 22 Oct 2020 11:21:04 +0200

swh-core (0.5.0-1~swh1) unstable-swh; urgency=medium

  * New upstream release 0.5.0     - (tagged by Antoine R. Dumont
    (@ardumont) <ardumont@softwareheritage.org> on 2020-10-22 11:11:29
    +0200)
  * Upstream changes:     - v0.5.0     - Install postgresql_fact fixture
    for faster postgres tests     - api.tests.test_async: Simplify
    fixture setup     - core.config: Drop no longer used SWHConfig

 -- Software Heritage autobuilder (on jenkins-debian1) <jenkins@jenkins-debian1.internal.softwareheritage.org>  Thu, 22 Oct 2020 09:12:14 +0000

swh-core (0.4.0-1~swh1) unstable-swh; urgency=medium

  * New upstream release 0.4.0     - (tagged by Antoine R. Dumont
    (@ardumont) <ardumont@softwareheritage.org> on 2020-10-02 11:44:10
    +0200)
  * Upstream changes:     - v0.4.0     - config: Deprecate SWHConfig in
    favor of load_from_envvar function

 -- Software Heritage autobuilder (on jenkins-debian1) <jenkins@jenkins-debian1.internal.softwareheritage.org>  Fri, 02 Oct 2020 09:44:53 +0000

swh-core (0.3.1-1~swh1) unstable-swh; urgency=medium

  * New upstream release 0.3.1     - (tagged by Valentin Lorentz
    <vlorentz@softwareheritage.org> on 2020-10-01 12:38:08 +0200)
  * Upstream changes:     - v0.3.1     - * Add specific celery task
    arguments to metadata sent to systemd-journald     - * SortedList:
    Don't inherit from UserList.

 -- Software Heritage autobuilder (on jenkins-debian1) <jenkins@jenkins-debian1.internal.softwareheritage.org>  Thu, 01 Oct 2020 10:40:27 +0000

swh-core (0.3.0-1~swh1) unstable-swh; urgency=medium

  * New upstream release 0.3.0     - (tagged by David Douard
    <david.douard@sdfa3.org> on 2020-09-23 16:24:40 +0200)
  * Upstream changes:     - v0.3.0

 -- Software Heritage autobuilder (on jenkins-debian1) <jenkins@jenkins-debian1.internal.softwareheritage.org>  Wed, 23 Sep 2020 14:27:08 +0000

swh-core (0.2.3-1~swh1) unstable-swh; urgency=medium

  * New upstream release 0.2.3     - (tagged by Valentin Lorentz
    <vlorentz@softwareheritage.org> on 2020-08-17 13:55:41 +0200)
  * Upstream changes:     - v0.2.3     - * tarball: add test for
    permissions.     - * Move SortedList from swh-storage.

 -- Software Heritage autobuilder (on jenkins-debian1) <jenkins@jenkins-debian1.internal.softwareheritage.org>  Mon, 17 Aug 2020 11:57:43 +0000

swh-core (0.2.2-1~swh1) unstable-swh; urgency=medium

  * New upstream release 0.2.2     - (tagged by Antoine R. Dumont
    (@ardumont) <ardumont@softwareheritage.org> on 2020-07-31 13:41:19
    +0200)
  * Upstream changes:     - v0.2.2     - api.classes: Open
    swh.core.api.classes.stream_results

 -- Software Heritage autobuilder (on jenkins-debian1) <jenkins@jenkins-debian1.internal.softwareheritage.org>  Fri, 31 Jul 2020 11:44:33 +0000

swh-core (0.2.1-1~swh1) unstable-swh; urgency=medium

  * New upstream release 0.2.1     - (tagged by Valentin Lorentz
    <vlorentz@softwareheritage.org> on 2020-07-30 19:16:57 +0200)
  * Upstream changes:     - v0.2.1     - Make @remote_api_endpoint
    preserve typing information for mypy.

 -- Software Heritage autobuilder (on jenkins-debian1) <jenkins@jenkins-debian1.internal.softwareheritage.org>  Thu, 30 Jul 2020 17:20:05 +0000

swh-core (0.2.0-1~swh1) unstable-swh; urgency=medium

  * New upstream release 0.2.0     - (tagged by Antoine R. Dumont
    (@ardumont) <ardumont@softwareheritage.org> on 2020-07-29 11:18:37
    +0200)
  * Upstream changes:     - v0.2.0     - core.api: Expose serializable
    PagedResult object for pagination api     - test_serializers:
    Refactor using pytest     - Migrate from vcversioner to setuptools-
    scm

 -- Software Heritage autobuilder (on jenkins-debian1) <jenkins@jenkins-debian1.internal.softwareheritage.org>  Wed, 29 Jul 2020 09:20:56 +0000

swh-core (0.1.2-1~swh1) unstable-swh; urgency=medium

  * New upstream release 0.1.2     - (tagged by Antoine R. Dumont
    (@ardumont) <ardumont@softwareheritage.org> on 2020-07-08 13:41:51
    +0200)
  * Upstream changes:     - v0.1.2     - test_serializers: Move to
    pytest for that specific erratic assertion

 -- Software Heritage autobuilder (on jenkins-debian1) <jenkins@jenkins-debian1.internal.softwareheritage.org>  Wed, 08 Jul 2020 11:43:25 +0000

swh-core (0.1.1-1~swh1) unstable-swh; urgency=medium

  * New upstream release 0.1.1     - (tagged by Antoine R. Dumont
    (@ardumont) <ardumont@softwareheritage.org> on 2020-07-08 13:03:52
    +0200)
  * Upstream changes:     - v0.1.1     - api.tests: Fix unsupported
    matches keyword to match     - requirements-db: Move typing-
    extension from test to runtime deps

 -- Software Heritage autobuilder (on jenkins-debian1) <jenkins@jenkins-debian1.internal.softwareheritage.org>  Wed, 08 Jul 2020 11:07:55 +0000

swh-core (0.1.0-1~swh1) unstable-swh; urgency=medium

  * New upstream release 0.1.0     - (tagged by David Douard
    <david.douard@sdfa3.org> on 2020-07-06 14:33:28 +0200)
  * Upstream changes:     - v0.1.0

 -- Software Heritage autobuilder (on jenkins-debian1) <jenkins@jenkins-debian1.internal.softwareheritage.org>  Mon, 06 Jul 2020 12:36:15 +0000

swh-core (0.0.95-1~swh1) unstable-swh; urgency=medium

  * New upstream release 0.0.95     - (tagged by Nicolas Dandrimont
    <nicolas@dandrimont.eu> on 2020-04-17 17:20:35 +0200)
  * Upstream changes:     - Release swh.core v0.0.95     - support
    serializing large integers in msgpack     - add documentation for
    CLI     - move formatting to black

 -- Software Heritage autobuilder (on jenkins-debian1) <jenkins@jenkins-debian1.internal.softwareheritage.org>  Fri, 17 Apr 2020 16:05:01 +0000

swh-core (0.0.94-1~swh1) unstable-swh; urgency=medium

  * New upstream release 0.0.94     - (tagged by Valentin Lorentz
    <vlorentz@softwareheritage.org> on 2020-02-28 14:28:11 +0100)
  * Upstream changes:     - v0.0.94     - Allow subclasses of RPCClient
    to override methods.

 -- Software Heritage autobuilder (on jenkins-debian1) <jenkins@jenkins-debian1.internal.softwareheritage.org>  Fri, 28 Feb 2020 13:32:41 +0000

swh-core (0.0.93-1~swh1) unstable-swh; urgency=medium

  * New upstream release 0.0.93     - (tagged by Valentin Lorentz
    <vlorentz@softwareheritage.org> on 2020-02-26 15:26:29 +0100)
  * Upstream changes:     - v0.0.93     - Reintroduce support for
    decoding legacy msgpack encoding

 -- Software Heritage autobuilder (on jenkins-debian1) <jenkins@jenkins-debian1.internal.softwareheritage.org>  Wed, 26 Feb 2020 14:29:46 +0000

swh-core (0.0.92-1~swh1) unstable-swh; urgency=medium

  * New upstream release 0.0.92     - (tagged by Valentin Lorentz
    <vlorentz@softwareheritage.org> on 2020-02-19 15:40:57 +0100)
  * Upstream changes:     - v0.0.92     - Add support for msgpack 1.0.0

 -- Software Heritage autobuilder (on jenkins-debian1) <jenkins@jenkins-debian1.internal.softwareheritage.org>  Wed, 19 Feb 2020 14:45:27 +0000

swh-core (0.0.91-1~swh2) unstable-swh; urgency=medium

  * Add missing python3-iso8601 build dependency

 -- Antoine Lambert <antoine.lambert@inria.fr>  Wed, 19 Feb 2020 11:18:34 +0100

swh-core (0.0.91-1~swh1) unstable-swh; urgency=medium

  * New upstream release 0.0.91     - (tagged by Antoine Lambert
    <antoine.lambert@inria.fr> on 2020-02-18 16:43:59 +0100)
  * Upstream changes:     - version 0.0.91

 -- Software Heritage autobuilder (on jenkins-debian1) <jenkins@jenkins-debian1.internal.softwareheritage.org>  Tue, 18 Feb 2020 15:51:39 +0000

swh-core (0.0.90-1~swh1) unstable-swh; urgency=medium

  * New upstream release 0.0.90     - (tagged by Valentin Lorentz
    <vlorentz@softwareheritage.org> on 2020-02-18 13:54:30 +0100)
  * Upstream changes:     - v0.0.90     - Remove exception pickling from
    the async server, as in the sync server.

 -- Software Heritage autobuilder (on jenkins-debian1) <jenkins@jenkins-debian1.internal.softwareheritage.org>  Tue, 18 Feb 2020 12:59:38 +0000

swh-core (0.0.89-1~swh1) unstable-swh; urgency=medium

  * New upstream release 0.0.89     - (tagged by Valentin Lorentz
    <vlorentz@softwareheritage.org> on 2020-02-18 11:35:01 +0100)
  * Upstream changes:     - v0.0.89     - * Change msgpack serialization
    to be closer to the JSON one.     - * Add support for extra
    {de,en}coders.     - * Add extra_type_encoders and
    extra_type_decoders attributes to RPC clients and servers.     - *
    Use iso8601.parse_date instead of dateutil.parser.parse.

 -- Software Heritage autobuilder (on jenkins-debian1) <jenkins@jenkins-debian1.internal.softwareheritage.org>  Tue, 18 Feb 2020 10:43:34 +0000

swh-core (0.0.88-1~swh1) unstable-swh; urgency=medium

  * New upstream release 0.0.88     - (tagged by Valentin Lorentz
    <vlorentz@softwareheritage.org> on 2020-02-14 12:22:23 +0100)
  * Upstream changes:     - v0.0.88     - In case of errors, return a
    simple dictionary instead of pickled exception.

 -- Software Heritage autobuilder (on jenkins-debian1) <jenkins@jenkins-debian1.internal.softwareheritage.org>  Fri, 14 Feb 2020 11:27:02 +0000

swh-core (0.0.87-1~swh2) unstable-swh; urgency=medium

  * Fix package build

 -- Antoine R. Dumont (@ardumont) <ardumont@softwareheritage.org>  Thu, 30 Jan 2020 14:06:54 +0100

swh-core (0.0.87-1~swh1) unstable-swh; urgency=medium

  * New upstream release 0.0.87     - (tagged by Valentin Lorentz
    <vlorentz@softwareheritage.org> on 2020-01-29 12:21:48 +0100)
  * Upstream changes:     - v0.0.87     - Make db_transaction* remove
    db/cur from the signature.

 -- Software Heritage autobuilder (on jenkins-debian1) <jenkins@jenkins-debian1.internal.softwareheritage.org>  Wed, 29 Jan 2020 11:28:23 +0000

swh-core (0.0.86-1~swh1) unstable-swh; urgency=medium

  * New upstream release 0.0.86     - (tagged by Antoine R. Dumont
    (@ardumont) <antoine.romain.dumont@gmail.com> on 2020-01-23 09:08:56
    +0100)
  * Upstream changes:     - v0.0.86     - sentry: Add environment
    variable $SWH_SENTRY_ENVIRONMENT     - pytest_plugin: Fix sphinx
    warnings

 -- Software Heritage autobuilder (on jenkins-debian1) <jenkins@jenkins-debian1.internal.softwareheritage.org>  Thu, 23 Jan 2020 08:12:40 +0000

swh-core (0.0.85-1~swh2) unstable-swh; urgency=medium

  * Fix package build on buster

 -- Antoine Lambert <antoine.lambert@inria.fr>  Thu, 16 Jan 2020 11:00:00 +0000

swh-core (0.0.85-1~swh1) unstable-swh; urgency=medium

  * New upstream release 0.0.85     - (tagged by Valentin Lorentz
    <vlorentz@softwareheritage.org> on 2020-01-15 13:07:36 +0100)
  * Upstream changes:     - v0.0.85     - Add env var SWH_MAIN_PACKAGE

 -- Software Heritage autobuilder (on jenkins-debian1) <jenkins@jenkins-debian1.internal.softwareheritage.org>  Wed, 15 Jan 2020 12:11:49 +0000

swh-core (0.0.84-1~swh1) unstable-swh; urgency=medium

  * New upstream release 0.0.84     - (tagged by Antoine R. Dumont
    (@ardumont) <antoine.romain.dumont@gmail.com> on 2019-12-13 09:08:00
    +0100)
  * Upstream changes:     - v0.0.84     - Improve tarball support for
    tar.lz, tar.x, tar.Z files

 -- Software Heritage autobuilder (on jenkins-debian1) <jenkins@jenkins-debian1.internal.softwareheritage.org>  Fri, 13 Dec 2019 08:14:23 +0000

swh-core (0.0.83-1~swh1) unstable-swh; urgency=medium

  * New upstream release 0.0.83     - (tagged by Antoine R. Dumont
    (@ardumont) <antoine.romain.dumont@gmail.com> on 2019-12-12 16:03:25
    +0100)
  * Upstream changes:     - v0.0.83     - core.config: Rename
    configuration key

 -- Software Heritage autobuilder (on jenkins-debian1) <jenkins@jenkins-debian1.internal.softwareheritage.org>  Thu, 12 Dec 2019 15:06:28 +0000

swh-core (0.0.82-1~swh1) unstable-swh; urgency=medium

  * New upstream release 0.0.82     - (tagged by Nicolas Dandrimont
    <nicolas@dandrimont.eu> on 2019-12-11 15:04:09 +0100)
  * Upstream changes:     - Release swh.core 0.0.82     - Add missing
    conftest.py to MANIFEST.in

 -- Software Heritage autobuilder (on jenkins-debian1) <jenkins@jenkins-debian1.internal.softwareheritage.org>  Wed, 11 Dec 2019 14:09:00 +0000

swh-core (0.0.81-1~swh2) unstable-swh; urgency=medium

  * Add dependency to python3-sentry-sdk

 -- Nicolas Dandrimont <olasd@debian.org>  Wed, 11 Dec 2019 14:58:54 +0100

swh-core (0.0.81-1~swh1) unstable-swh; urgency=medium

  * New upstream release 0.0.81     - (tagged by Valentin Lorentz
    <vlorentz@softwareheritage.org> on 2019-12-10 13:59:17 +0100)
  * Upstream changes:     - v0.0.81     - * Include all requirements in
    MANIFEST.in     - * Split test requirements to try and properly
    minimize dependencies     - * Make the CLI initialize sentry-sdk
    based on CLI options/envvars.     - * Add gunicorn config script to
    initialize sentry-sdk based on envvars.

 -- Software Heritage autobuilder (on jenkins-debian1) <jenkins@jenkins-debian1.internal.softwareheritage.org>  Tue, 10 Dec 2019 13:03:13 +0000

swh-core (0.0.80-1~swh1) unstable-swh; urgency=medium

  * New upstream release 0.0.80     - (tagged by Nicolas Dandrimont
    <nicolas@dandrimont.eu> on 2019-11-19 16:36:35 +0100)
  * Upstream changes:     - Release swh.core v0.0.80     - Let
    TypeErrors pass through the RPC layer     - Register SIGINT/SIGTERM
    handlers for the CLI

 -- Software Heritage autobuilder (on jenkins-debian1) <jenkins@jenkins-debian1.internal.softwareheritage.org>  Tue, 19 Nov 2019 15:41:09 +0000

swh-core (0.0.79-1~swh1) unstable-swh; urgency=medium

  * New upstream release 0.0.79     - (tagged by Stefano Zacchiroli
    <zack@upsilon.cc> on 2019-11-18 13:35:19 +0100)
  * Upstream changes:     - v0.0.79 =======     - * RPCClient: add
    response attribute to RemoteException     - * RPCClent: rename and
    refactor check_status (now raise_for_status)     - * RPCClient:
    check HTTP status code for errors also when streaming     - * cli:
    Add support for loading a logging configuration file     - * cli:
    Allow adding a Notes section between Options and Commands     - *
    Add trailing dot to help texts for consistency     - * logger: only
    flatten dicts if all keys are strings     - * Move to
    @pytest.fixture from yield_fixture     - *
    test_rpc_client_server.py: fix typo in docstring

 -- Software Heritage autobuilder (on jenkins-debian1) <jenkins@jenkins-debian1.internal.softwareheritage.org>  Mon, 18 Nov 2019 12:42:12 +0000

swh-core (0.0.78-1~swh1) unstable-swh; urgency=medium

  * New upstream release 0.0.78     - (tagged by Nicolas Dandrimont
    <nicolas@dandrimont.eu> on 2019-11-06 18:01:56 +0100)
  * Upstream changes:     - Release swh.core 0.0.78     - allow the swh
    command to work even when a plugin fails     - hardcode bytea and
    bytea[] type oids in BaseDb

 -- Software Heritage autobuilder (on jenkins-debian1) <jenkins@jenkins-debian1.internal.softwareheritage.org>  Wed, 06 Nov 2019 17:05:38 +0000

swh-core (0.0.77-1~swh1) unstable-swh; urgency=medium

  * New upstream release 0.0.77     - (tagged by Antoine R. Dumont
    (@ardumont) <antoine.romain.dumont@gmail.com> on 2019-11-06 14:10:58
    +0100)
  * Upstream changes:     - v0.0.77     - pytest_plugin: Decode url to
    resolve filename     - api/serializers: Force json module use to
    decode requests text response

 -- Software Heritage autobuilder (on jenkins-debian1) <jenkins@jenkins-debian1.internal.softwareheritage.org>  Wed, 06 Nov 2019 13:15:03 +0000

swh-core (0.0.76-1~swh2) unstable-swh; urgency=medium

  * Force using the swh.core pytest plugin

 -- Nicolas Dandrimont <olasd@debian.org>  Wed, 23 Oct 2019 14:50:04 +0200

swh-core (0.0.76-1~swh1) unstable-swh; urgency=medium

  * New upstream release 0.0.76     - (tagged by Nicolas Dandrimont
    <nicolas@dandrimont.eu> on 2019-10-18 10:16:20 +0200)
  * Upstream changes:     - Release swh.core v0.0.76     - Make the
    systemd dependency optional

 -- Software Heritage autobuilder (on jenkins-debian1) <jenkins@jenkins-debian1.internal.softwareheritage.org>  Fri, 18 Oct 2019 08:25:15 +0000

swh-core (0.0.75-1~swh1) unstable-swh; urgency=medium

  * New upstream release 0.0.75     - (tagged by Antoine R. Dumont
    (@ardumont) <antoine.romain.dumont@gmail.com> on 2019-10-14 17:51:58
    +0200)
  * Upstream changes:     - v0.0.75     - pytest_plugin: Add support for
    http requests

 -- Software Heritage autobuilder (on jenkins-debian1) <jenkins@jenkins-debian1.internal.softwareheritage.org>  Mon, 14 Oct 2019 15:57:05 +0000

swh-core (0.0.74-1~swh1) unstable-swh; urgency=medium

  * New upstream release 0.0.74     - (tagged by David Douard
    <david.douard@sdfa3.org> on 2019-10-11 15:30:51 +0200)
  * Upstream changes:     - v0.0.74

 -- Software Heritage autobuilder (on jenkins-debian1) <jenkins@jenkins-debian1.internal.softwareheritage.org>  Fri, 11 Oct 2019 13:35:17 +0000

swh-core (0.0.73-1~swh1) unstable-swh; urgency=medium

  * New upstream release 0.0.73     - (tagged by Antoine R. Dumont
    (@ardumont) <antoine.romain.dumont@gmail.com> on 2019-10-09 14:16:04
    +0200)
  * Upstream changes:     - v0.0.73     - Improve pytest-plugin fixture
    to ease testing with pagination

 -- Software Heritage autobuilder (on jenkins-debian1) <jenkins@jenkins-debian1.internal.softwareheritage.org>  Wed, 09 Oct 2019 12:20:36 +0000

swh-core (0.0.72-1~swh1) unstable-swh; urgency=medium

  * New upstream release 0.0.72     - (tagged by Antoine R. Dumont
    (@ardumont) <antoine.romain.dumont@gmail.com> on 2019-10-09 10:59:28
    +0200)
  * Upstream changes:     - v0.0.72     - Fix tox.ini's py3 environment

 -- Software Heritage autobuilder (on jenkins-debian1) <jenkins@jenkins-debian1.internal.softwareheritage.org>  Wed, 09 Oct 2019 09:02:51 +0000

swh-core (0.0.70-1~swh2) unstable-swh; urgency=medium

  * Add new dependency on python3-tz

 -- Nicolas Dandrimont <olasd@debian.org>  Tue, 01 Oct 2019 15:07:09 +0200

swh-core (0.0.70-1~swh1) unstable-swh; urgency=medium

  * New upstream release 0.0.70     - (tagged by Stefano Zacchiroli
    <zack@upsilon.cc> on 2019-09-27 10:16:41 +0200)
  * Upstream changes:     - v0.0.70     - init.py: switch to documented
    way of extending path

 -- Software Heritage autobuilder (on jenkins-debian1) <jenkins@jenkins-debian1.internal.softwareheritage.org>  Fri, 27 Sep 2019 08:21:29 +0000

swh-core (0.0.69-1~swh1) unstable-swh; urgency=medium

  * New upstream release 0.0.69     - (tagged by Stefano Zacchiroli
    <zack@upsilon.cc> on 2019-09-20 15:50:52 +0200)
  * Upstream changes:     - v0.0.69     - MANIFEST.in: ship py.typed

 -- Software Heritage autobuilder (on jenkins-debian1) <jenkins@jenkins-debian1.internal.softwareheritage.org>  Fri, 20 Sep 2019 13:54:15 +0000

swh-core (0.0.68-1~swh1) unstable-swh; urgency=medium

  * New upstream release 0.0.68     - (tagged by Stefano Zacchiroli
    <zack@upsilon.cc> on 2019-09-20 15:05:29 +0200)
  * Upstream changes:     - v0.0.68     - * mypy: ignore django-stubs,
    needed only by hypothesis     - * mypy: use conffile to ignore
    requests_mock     - * typing: minimal changes to make a no-op mypy
    run pass     - * db_testing.py: do not explode when TEST_DB_DUMP =
    None     - * swh.core.config.parse_config_file: fix sphinx markup in
    docstring     - * statsd: protect access to the statsd's socket     -
    * tests: add tests for swh.logger and swh.tarball modules     - *
    Remove fallback when aiohttp_utils is not installed.

 -- Software Heritage autobuilder (on jenkins-debian1) <jenkins@jenkins-debian1.internal.softwareheritage.org>  Fri, 20 Sep 2019 13:09:50 +0000

swh-core (0.0.67-1~swh1) unstable-swh; urgency=medium

  * New upstream release 0.0.67     - (tagged by Valentin Lorentz
    <vlorentz@softwareheritage.org> on 2019-08-22 13:56:36 +0200)
  * Upstream changes:     - v0.0.67     - Improve error handling in
    Db.copy_to

 -- Software Heritage autobuilder (on jenkins-debian1) <jenkins@jenkins-debian1.internal.softwareheritage.org>  Thu, 22 Aug 2019 12:02:14 +0000

swh-core (0.0.66-1~swh1) unstable-swh; urgency=medium

  * New upstream release 0.0.66     - (tagged by David Douard
    <david.douard@sdfa3.org> on 2019-07-30 13:55:16 +0200)
  * Upstream changes:     - v0.0.66

 -- Software Heritage autobuilder (on jenkins-debian1) <jenkins@jenkins-debian1.internal.softwareheritage.org>  Tue, 30 Jul 2019 11:58:47 +0000

swh-core (0.0.65-1~swh2) unstable-swh; urgency=medium

  * debian/control: add missing dependencies.

 -- David Douard <david.douard@sdfa3.org>  Tue, 16 Jul 2019 14:46:43 +0200

swh-core (0.0.65-1~swh1) unstable-swh; urgency=medium

  * New upstream release 0.0.65     - (tagged by David Douard
    <david.douard@sdfa3.org> on 2019-07-15 16:49:47 +0200)
  * Upstream changes:     - v0.0.65     - needed to fix my mess with
    0.0.64 tag, since the wrong 0.0.64 version has     - already been
    pushed to pypi.

 -- Software Heritage autobuilder (on jenkins-debian1) <jenkins@jenkins-debian1.internal.softwareheritage.org>  Mon, 15 Jul 2019 14:53:29 +0000

swh-core (0.0.64-1~swh1) unstable-swh; urgency=medium

  * New upstream release 0.0.64     - (tagged by David Douard
    <david.douard@sdfa3.org> on 2019-07-15 16:33:32 +0200)
  * Upstream changes:     - v0.0.64

 -- Software Heritage autobuilder (on jenkins-debian1) <jenkins@jenkins-debian1.internal.softwareheritage.org>  Mon, 15 Jul 2019 14:37:04 +0000

swh-core (0.0.63-1~swh1) unstable-swh; urgency=medium

  * New upstream release 0.0.63     - (tagged by Antoine Lambert
    <antoine.lambert@inria.fr> on 2019-05-21 13:12:11 +0200)
  * Upstream changes:     - version 0.0.63

 -- Software Heritage autobuilder (on jenkins-debian1) <jenkins@jenkins-debian1.internal.softwareheritage.org>  Tue, 21 May 2019 11:15:45 +0000

swh-core (0.0.62-1~swh1) unstable-swh; urgency=medium

  * New upstream release 0.0.62     - (tagged by Antoine Lambert
    <antoine.lambert@inria.fr> on 2019-05-20 14:56:05 +0200)
  * Upstream changes:     - version 0.0.62

 -- Software Heritage autobuilder (on jenkins-debian1) <jenkins@jenkins-debian1.internal.softwareheritage.org>  Mon, 20 May 2019 13:01:38 +0000

swh-core (0.0.61-1~swh1) unstable-swh; urgency=medium

  * New upstream release 0.0.61     - (tagged by David Douard
    <david.douard@sdfa3.org> on 2019-05-17 10:32:07 +0200)
  * Upstream changes:     - v0.0.61

 -- Software Heritage autobuilder (on jenkins-debian1) <jenkins@jenkins-debian1.internal.softwareheritage.org>  Fri, 17 May 2019 08:38:08 +0000

swh-core (0.0.60-1~swh1) unstable-swh; urgency=medium

  * New upstream release 0.0.60     - (tagged by David Douard
    <david.douard@sdfa3.org> on 2019-05-06 15:27:44 +0200)
  * Upstream changes:     - v0.0.60

 -- Software Heritage autobuilder (on jenkins-debian1) <jenkins@jenkins-debian1.internal.softwareheritage.org>  Mon, 06 May 2019 13:32:48 +0000

swh-core (0.0.59-1~swh1) unstable-swh; urgency=medium

  * New upstream release 0.0.59     - (tagged by Valentin Lorentz
    <vlorentz@softwareheritage.org> on 2019-04-09 16:55:41 +0200)
  * Upstream changes:     - Explicitly give Db connections back to the
    pool.     - So they gracefully release the connection on error
    instead     - of relying on reference-counting to call the Db's
    `__del__`     - (which does not happen in Hypothesis tests) because
    a ref     - to it is kept via the traceback object.

 -- Software Heritage autobuilder (on jenkins-debian1) <jenkins@jenkins-debian1.internal.softwareheritage.org>  Tue, 09 Apr 2019 16:12:32 +0000

swh-core (0.0.58-1~swh1) unstable-swh; urgency=medium

  * New upstream release 0.0.58     - (tagged by Antoine Lambert
    <antoine.lambert@inria.fr> on 2019-04-02 17:19:05 +0200)
  * Upstream changes:     - version 0.0.58

 -- Software Heritage autobuilder (on jenkins-debian1) <jenkins@jenkins-debian1.internal.softwareheritage.org>  Tue, 02 Apr 2019 15:24:34 +0000

swh-core (0.0.57-1~swh1) unstable-swh; urgency=medium

  * New upstream release 0.0.57     - (tagged by Nicolas Dandrimont
    <nicolas@dandrimont.eu> on 2019-03-28 15:51:27 +0100)
  * Upstream changes:     - Release swh.core v0.0.57     - Move to
    native async primitives     - Fix statsd.timed exceptional behavior
    bug/misfeature     - Fix SWHRemoteAPI post_stream method

 -- Software Heritage autobuilder (on jenkins-debian1) <jenkins@jenkins-debian1.internal.softwareheritage.org>  Thu, 28 Mar 2019 14:55:58 +0000

swh-core (0.0.56-1~swh1) unstable-swh; urgency=medium

  * New upstream release 0.0.56     - (tagged by David Douard
    <david.douard@sdfa3.org> on 2019-03-19 10:17:06 +0100)
  * Upstream changes:     - v0.0.56

 -- Software Heritage autobuilder (on jenkins-debian1) <jenkins@jenkins-debian1.internal.softwareheritage.org>  Tue, 19 Mar 2019 09:27:18 +0000

swh-core (0.0.55-1~swh1) unstable-swh; urgency=medium

  * New upstream release 0.0.55     - (tagged by Antoine R. Dumont
    (@ardumont) <antoine.romain.dumont@gmail.com> on 2019-02-19 12:28:26
    +0100)
  * Upstream changes:     - v0.0.55     - Fix runtime dependencies

 -- Software Heritage autobuilder (on jenkins-debian1) <jenkins@jenkins-debian1.internal.softwareheritage.org>  Tue, 19 Feb 2019 11:32:28 +0000

swh-core (0.0.54-1~swh2) unstable-swh; urgency=medium

  * New upstream release 0.0.54
  * Upstream changes:     - Add missing build dependencies

 -- Antoine R. Dumont (@ardumont) <antoine.romain.dumont@gmail.com>  Tue, 12 Feb 2019 16:25:34 +0000

swh-core (0.0.54-1~swh1) unstable-swh; urgency=medium

  * New upstream release 0.0.54     - (tagged by Valentin Lorentz
    <vlorentz@softwareheritage.org> on 2019-02-11 16:47:18 +0100)
  * Upstream changes:     - Add test for BaseDb.connect.

 -- Software Heritage autobuilder (on jenkins-debian1) <jenkins@jenkins-debian1.internal.softwareheritage.org>  Tue, 12 Feb 2019 12:37:43 +0000

swh-core (0.0.53-1~swh1) unstable-swh; urgency=medium

  * New upstream release 0.0.53     - (tagged by Antoine R. Dumont
    (@ardumont) <antoine.romain.dumont@gmail.com> on 2019-02-08 09:09:30
    +0100)
  * Upstream changes:     - v0.0.53     - Fix debian build

 -- Software Heritage autobuilder (on jenkins-debian1) <jenkins@jenkins-debian1.internal.softwareheritage.org>  Fri, 08 Feb 2019 08:12:31 +0000

swh-core (0.0.52-1~swh1) unstable-swh; urgency=medium

  * New upstream release 0.0.52     - (tagged by David Douard
    <david.douard@sdfa3.org> on 2019-02-06 15:24:04 +0100)
  * Upstream changes:     - v0.0.52

 -- Software Heritage autobuilder (on jenkins-debian1) <jenkins@jenkins-debian1.internal.softwareheritage.org>  Wed, 06 Feb 2019 14:27:14 +0000

swh-core (0.0.51-1~swh1) unstable-swh; urgency=medium

  * New upstream release 0.0.51     - (tagged by David Douard
    <david.douard@sdfa3.org> on 2019-02-01 14:28:27 +0100)
  * Upstream changes:     - v0.0.51

 -- Software Heritage autobuilder (on jenkins-debian1) <jenkins@jenkins-debian1.internal.softwareheritage.org>  Fri, 01 Feb 2019 13:31:45 +0000

swh-core (0.0.50-1~swh1) unstable-swh; urgency=medium

  * New upstream release 0.0.50     - (tagged by Nicolas Dandrimont
    <nicolas@dandrimont.eu> on 2019-01-09 15:50:58 +0100)
  * Upstream changes:     - Release swh.core v0.0.50     - Add statsd
    client module     - Log used config files

 -- Software Heritage autobuilder (on jenkins-debian1) <jenkins@jenkins-debian1.internal.softwareheritage.org>  Wed, 09 Jan 2019 14:54:37 +0000

swh-core (0.0.49-1~swh1) unstable-swh; urgency=medium

  * Make DbTestFixture.setUp() accept and pass *args and **kwargs.

 -- Software Heritage autobuilder (on jenkins-debian1) <jenkins@jenkins-debian1.internal.softwareheritage.org>  Tue, 08 Jan 2019 16:38:02 +0000

swh-core (0.0.48-1~swh1) unstable-swh; urgency=medium

  * v0.0.48
  * swh.core.cli: Update swh-db-init to make it idemtpotent

 -- Antoine R. Dumont (@ardumont) <antoine.romain.dumont@gmail.com>  Tue, 08 Jan 2019 15:33:15 +0000

swh-core (0.0.47-1~swh1) unstable-swh; urgency=medium

  * v0.0.47
  * swh.core.cli: Fix flag

 -- Antoine R. Dumont (@ardumont) <antoine.romain.dumont@gmail.com>  Tue, 08 Jan 2019 15:16:09 +0000

swh-core (0.0.46-1~swh1) unstable-swh; urgency=medium

  * v0.0.46
  * utils.grouper: Improve implementation
  * Remove now-obsolete information about swh.core.worker

 -- Antoine R. Dumont (@ardumont) <antoine.romain.dumont@gmail.com>  Tue, 08 Jan 2019 14:37:34 +0000

swh-core (0.0.45-1~swh1) unstable-swh; urgency=medium

  * Release swh.core v0.0.45
  * Compatibility with recent msgpack
  * Debian packaging-related cleanups

 -- Nicolas Dandrimont <nicolas@dandrimont.eu>  Thu, 22 Nov 2018 21:09:53 +0100

swh-core (0.0.44-1~swh1) unstable-swh; urgency=medium

  * Release swh.core v0.0.44
  * Refactor the database testing fixtures
  * Stop unsafe serialization/deserialization constructs
  * Update tests to use nose

 -- Nicolas Dandrimont <nicolas@dandrimont.eu>  Thu, 18 Oct 2018 18:20:12 +0200

swh-core (0.0.43-1~swh1) unstable-swh; urgency=medium

  * v0.0.43
  * Fix missing dependency declaration

 -- Antoine R. Dumont (@ardumont) <antoine.romain.dumont@gmail.com>  Thu, 11 Oct 2018 15:47:06 +0200

swh-core (0.0.42-1~swh1) unstable-swh; urgency=medium

  * v0.0.42
  * Fix missing dependency declaration

 -- Antoine R. Dumont (@ardumont) <antoine.romain.dumont@gmail.com>  Thu, 11 Oct 2018 15:45:25 +0200

swh-core (0.0.41-1~swh1) unstable-swh; urgency=medium

  * Add functions to generate HTTP API clients and servers from
    databases.
  * Summary: This moves the interesting parts of D505 into the core, so
    other components can use them as well.
  * Test Plan: `make test`
  * Reviewers: ardumont, seirl, #reviewers
  * Reviewed By: ardumont, #reviewers
  * Subscribers: douardda
  * Differential Revision: https://forge.softwareheritage.org/D507

 -- Valentin Lorentz <vlorentz@softwareheritage.org>  Thu, 11 Oct 2018 10:57:27 +0200

swh-core (0.0.40-1~swh1) unstable-swh; urgency=medium

  * v0.0.40
  * swh.core.api.SWHRemoteAPI: Permit to set a query timeout option

 -- Antoine R. Dumont (@ardumont) <antoine.romain.dumont@gmail.com>  Thu, 24 May 2018 12:10:03 +0200

swh-core (0.0.39-1~swh1) unstable-swh; urgency=medium

  * v0.0.39
  * package: Add missing runtime dependency

 -- Antoine R. Dumont (@ardumont) <antoine.romain.dumont@gmail.com>  Thu, 26 Apr 2018 15:24:22 +0200

swh-core (0.0.38-1~swh1) unstable-swh; urgency=medium

  * v0.0.38
  * tests: Use more reasonable psql options for db restores
  * swh.core.serializers: Add custom types serialization

 -- Antoine R. Dumont (@ardumont) <antoine.romain.dumont@gmail.com>  Thu, 26 Apr 2018 15:15:27 +0200

swh-core (0.0.37-1~swh1) unstable-swh; urgency=medium

  * v0.0.37
  * Move test fixture in swh.core.tests.server_testing module

 -- Antoine R. Dumont (@ardumont) <antoine.romain.dumont@gmail.com>  Wed, 25 Apr 2018 15:00:02 +0200

swh-core (0.0.36-1~swh1) unstable-swh; urgency=medium

  * v0.0.36
  * Migrate swh.loader.tar.tarball module in swh.core

 -- Antoine R. Dumont (@ardumont) <antoine.romain.dumont@gmail.com>  Wed, 06 Dec 2017 12:03:29 +0100

swh-core (0.0.35-1~swh1) unstable-swh; urgency=medium

  * Release swh.core version 0.0.35
  * Update packaging runes

 -- Nicolas Dandrimont <nicolas@dandrimont.eu>  Thu, 12 Oct 2017 18:07:50 +0200

swh-core (0.0.34-1~swh1) unstable-swh; urgency=medium

  * Release swh.core v0.0.34
  * New modular database test fixture

 -- Nicolas Dandrimont <nicolas@dandrimont.eu>  Mon, 07 Aug 2017 18:29:48 +0200

swh-core (0.0.33-1~swh1) unstable-swh; urgency=medium

  * Release swh.core v0.0.33
  * Be more conservative with remote API responses

 -- Nicolas Dandrimont <nicolas@dandrimont.eu>  Mon, 19 Jun 2017 19:01:38 +0200

swh-core (0.0.32-1~swh1) unstable-swh; urgency=medium

  * Release swh-core v0.0.32
  * Add asynchronous streaming methods for internal APIs
  * Remove task arguments from systemd-journal loggers

 -- Nicolas Dandrimont <nicolas@dandrimont.eu>  Tue, 09 May 2017 14:04:22 +0200

swh-core (0.0.31-1~swh1) unstable-swh; urgency=medium

  * Release swh.core v0.0.31
  * Add explicit dependency on python3-systemd

 -- Nicolas Dandrimont <nicolas@dandrimont.eu>  Fri, 07 Apr 2017 15:11:26 +0200

swh-core (0.0.30-1~swh1) unstable-swh; urgency=medium

  * Release swh.core v0.0.30
  * drop swh.core.hashutil (moved to swh.model.hashutil)
  * add a systemd logger

 -- Nicolas Dandrimont <nicolas@dandrimont.eu>  Fri, 07 Apr 2017 11:49:15 +0200

swh-core (0.0.29-1~swh1) unstable-swh; urgency=medium

  * Release swh.core v0.0.29
  * Catch proper exception in the base API client

 -- Nicolas Dandrimont <nicolas@dandrimont.eu>  Thu, 02 Feb 2017 00:19:25 +0100

swh-core (0.0.28-1~swh1) unstable-swh; urgency=medium

  * v0.0.28
  * Refactoring some common code into swh.core

 -- Antoine R. Dumont (@ardumont) <antoine.romain.dumont@gmail.com>  Thu, 26 Jan 2017 14:54:22 +0100

swh-core (0.0.27-1~swh1) unstable-swh; urgency=medium

  * v0.0.27
  * Fix issue with default boolean value

 -- Antoine R. Dumont (@ardumont) <antoine.romain.dumont@gmail.com>  Thu, 20 Oct 2016 16:15:20 +0200

swh-core (0.0.26-1~swh1) unstable-swh; urgency=medium

  * Release swh.core v0.0.26
  * Raise an exception when a configuration file exists and is
    unreadable

 -- Nicolas Dandrimont <nicolas@dandrimont.eu>  Wed, 12 Oct 2016 10:16:09 +0200

swh-core (0.0.25-1~swh1) unstable-swh; urgency=medium

  * v0.0.25
  * Add new function utils.cwd

 -- Antoine R. Dumont (@ardumont) <antoine.romain.dumont@gmail.com>  Thu, 29 Sep 2016 21:29:37 +0200

swh-core (0.0.24-1~swh1) unstable-swh; urgency=medium

  * v0.0.24
  * Deal with edge case in logger regarding json

 -- Antoine R. Dumont (@ardumont) <antoine.romain.dumont@gmail.com>  Thu, 22 Sep 2016 12:21:09 +0200

swh-core (0.0.23-1~swh1) unstable-swh; urgency=medium

  * Release swh.core v0.0.23
  * Properly fix the PyYAML dependency

 -- Nicolas Dandrimont <nicolas@dandrimont.eu>  Tue, 23 Aug 2016 16:20:29 +0200

swh-core (0.0.22-1~swh1) unstable-swh; urgency=medium

  * Release swh.core v0.0.22
  * Proper loading of yaml and ini files in all paths

 -- Nicolas Dandrimont <nicolas@dandrimont.eu>  Fri, 19 Aug 2016 15:45:55 +0200

swh-core (0.0.21-1~swh1) unstable-swh; urgency=medium

  * v0.0.21
  * Update test tools

 -- Antoine R. Dumont (@ardumont) <antoine.romain.dumont@gmail.com>  Tue, 19 Jul 2016 14:47:01 +0200

swh-core (0.0.20-1~swh1) unstable-swh; urgency=medium

  * Release swh.core v0.0.20
  * Add some generic bytes <-> escaped unicode methods

 -- Nicolas Dandrimont <nicolas@dandrimont.eu>  Tue, 14 Jun 2016 16:54:41 +0200

swh-core (0.0.19-1~swh1) unstable-swh; urgency=medium

  * v0.0.19
  * Resurrect swh.core.utils

 -- Antoine R. Dumont (@ardumont) <antoine.romain.dumont@gmail.com>  Fri, 15 Apr 2016 12:40:43 +0200

swh-core (0.0.18-1~swh1) unstable-swh; urgency=medium

  * v0.0.18
  * Add swh.core.utils
  * serializers: support UUIDs all around

 -- Antoine R. Dumont (@ardumont) <antoine.romain.dumont@gmail.com>  Sat, 26 Mar 2016 11:16:33 +0100

swh-core (0.0.17-1~swh1) unstable-swh; urgency=medium

  * Release swh.core v0.0.17
  * Allow serialization of UUIDs

 -- Nicolas Dandrimont <nicolas@dandrimont.eu>  Fri, 04 Mar 2016 11:40:56 +0100

swh-core (0.0.16-1~swh1) unstable-swh; urgency=medium

  * Release swh.core version 0.0.16
  * add bytehex_to_hash and hash_to_bytehex in hashutil
  * move scheduling utilities to swh.scheduler

 -- Nicolas Dandrimont <nicolas@dandrimont.eu>  Fri, 19 Feb 2016 18:12:10 +0100

swh-core (0.0.15-1~swh1) unstable-swh; urgency=medium

  * Release v0.0.15
  * Add hashutil.hash_git_object

 -- Nicolas Dandrimont <nicolas@dandrimont.eu>  Wed, 16 Dec 2015 16:31:26 +0100

swh-core (0.0.14-1~swh1) unstable-swh; urgency=medium

  * v0.0.14
  * Add simple README
  * Update license
  * swh.core.hashutil.hashfile can now deal with filepath as bytes

 -- Antoine R. Dumont (@ardumont) <antoine.romain.dumont@gmail.com>  Fri, 23 Oct 2015 11:13:14 +0200

swh-core (0.0.13-1~swh1) unstable-swh; urgency=medium

  * Prepare deployment of swh.core v0.0.13

 -- Nicolas Dandrimont <nicolas@dandrimont.eu>  Fri, 09 Oct 2015 17:32:49 +0200

swh-core (0.0.12-1~swh1) unstable-swh; urgency=medium

  * Prepare deployment of swh.core v0.0.12

 -- Nicolas Dandrimont <nicolas@dandrimont.eu>  Tue, 06 Oct 2015 17:34:34 +0200

swh-core (0.0.11-1~swh1) unstable-swh; urgency=medium

  * Prepare deployment of swh.core v0.0.11

 -- Nicolas Dandrimont <nicolas@dandrimont.eu>  Sat, 03 Oct 2015 15:57:03 +0200

swh-core (0.0.10-1~swh1) unstable-swh; urgency=medium

  * Prepare deploying swh.core v0.0.10

 -- Nicolas Dandrimont <nicolas@dandrimont.eu>  Sat, 03 Oct 2015 12:28:52 +0200

swh-core (0.0.9-1~swh1) unstable-swh; urgency=medium

  * Prepare deploying swh.core v0.0.9

 -- Nicolas Dandrimont <nicolas@dandrimont.eu>  Sat, 03 Oct 2015 11:36:55 +0200

swh-core (0.0.8-1~swh1) unstable-swh; urgency=medium

  * Prepare deployment of swh.core v0.0.8

 -- Nicolas Dandrimont <nicolas@dandrimont.eu>  Thu, 01 Oct 2015 12:31:44 +0200

swh-core (0.0.7-1~swh1) unstable-swh; urgency=medium

  * Prepare deployment of swh.core v0.0.7

 -- Nicolas Dandrimont <nicolas@dandrimont.eu>  Thu, 01 Oct 2015 11:29:04 +0200

swh-core (0.0.6-1~swh1) unstable-swh; urgency=medium

  * Prepare deployment of swh.core v0.0.6

 -- Nicolas Dandrimont <nicolas@dandrimont.eu>  Tue, 29 Sep 2015 16:48:44 +0200

swh-core (0.0.5-1~swh1) unstable-swh; urgency=medium

  * Prepare v0.0.5 deployment

 -- Nicolas Dandrimont <nicolas@dandrimont.eu>  Tue, 29 Sep 2015 16:08:32 +0200

swh-core (0.0.4-1~swh1) unstable-swh; urgency=medium

  * Tagging swh.core 0.0.4

 -- Nicolas Dandrimont <nicolas@dandrimont.eu>  Fri, 25 Sep 2015 15:41:26 +0200

swh-core (0.0.3-1~swh1) unstable-swh; urgency=medium

  * Tag swh.core v0.0.3

 -- Nicolas Dandrimont <nicolas@dandrimont.eu>  Fri, 25 Sep 2015 11:07:10 +0200

swh-core (0.0.2-1~swh1) unstable-swh; urgency=medium

  * Deploy v0.0.2

 -- Nicolas Dandrimont <nicolas@dandrimont.eu>  Wed, 23 Sep 2015 12:08:50 +0200

swh-core (0.0.1-1~swh1) unstable-swh; urgency=medium

  * Initial release
  * Tag v0.0.1 for deployment

 -- Nicolas Dandrimont <nicolas@dandrimont.eu>  Tue, 22 Sep 2015 14:52:26 +0200<|MERGE_RESOLUTION|>--- conflicted
+++ resolved
@@ -1,10 +1,3 @@
-<<<<<<< HEAD
-swh-core (2.16.1-1~swh1~bpo10+1) buster-swh; urgency=medium
-
-  * Rebuild for buster-swh
-
- -- Software Heritage autobuilder (on jenkins-debian1) <jenkins@jenkins-debian1.internal.softwareheritage.org>  Thu, 13 Oct 2022 14:49:45 +0000
-=======
 swh-core (2.17.0-1~swh1) unstable-swh; urgency=medium
 
   * New upstream release 2.17.0     - (tagged by Antoine R. Dumont
@@ -15,7 +8,6 @@
     codespell, black and flake8
 
  -- Software Heritage autobuilder (on jenkins-debian1) <jenkins@jenkins-debian1.internal.softwareheritage.org>  Wed, 26 Oct 2022 12:45:55 +0000
->>>>>>> 78200aad
 
 swh-core (2.16.1-1~swh1) unstable-swh; urgency=medium
 

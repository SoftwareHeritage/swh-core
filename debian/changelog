<<<<<<< HEAD
swh-core (2.0.0-1~swh1~bpo10+1) buster-swh; urgency=medium

  * Rebuild for buster-swh

 -- Software Heritage autobuilder (on jenkins-debian1) <jenkins@jenkins-debian1.internal.softwareheritage.org>  Wed, 23 Feb 2022 09:36:32 +0000
=======
swh-core (2.0.0-2~swh1) unstable-swh; urgency=medium

  * Bump dependency constranints for pytest and pytest-postgresql.

 -- David Douard <david.douard@sdfa3.org>  Wed, 23 Feb 2022 10:56:37 +0100
>>>>>>> c354eb37

swh-core (2.0.0-1~swh1) unstable-swh; urgency=medium

  * New upstream release 2.0.0     - (tagged by David Douard
    <david.douard@sdfa3.org> on 2022-02-17 15:26:59 +0100)
  * Upstream changes:     - v2.0.0     - add support for generic db
    version handling for postgresql backends,     - add support for
    generic db upgrade (for postgresql backends),     - upgrade pytest-
    postgresql based tests scaffolding to use the     - template-based
    db creation (instead of the truncate-based db reset).

 -- Software Heritage autobuilder (on jenkins-debian1) <jenkins@jenkins-debian1.internal.softwareheritage.org>  Wed, 23 Feb 2022 09:34:41 +0000

swh-core (1.1.1-1~swh1) unstable-swh; urgency=medium

  * New upstream release 1.1.1     - (tagged by Valentin Lorentz
    <vlorentz@softwareheritage.org> on 2022-02-04 12:52:06 +0100)
  * Upstream changes:     - v1.1.1     - * Require pytest to be <7.0.0

 -- Software Heritage autobuilder (on jenkins-debian1) <jenkins@jenkins-debian1.internal.softwareheritage.org>  Fri, 04 Feb 2022 11:54:45 +0000

swh-core (1.1.0-1~swh1) unstable-swh; urgency=medium

  * New upstream release 1.1.0     - (tagged by David Douard
    <david.douard@sdfa3.org> on 2022-01-20 15:39:02 +0100)
  * Upstream changes:     - v1.1.0     - add a Statsd.status_gauge()
    context manager     - add support for env var substitution in
    STATS_TAGS     - pin mypy version and clean reauirements a bit

 -- Software Heritage autobuilder (on jenkins-debian1) <jenkins@jenkins-debian1.internal.softwareheritage.org>  Thu, 20 Jan 2022 14:44:14 +0000

swh-core (1.0.0-2~swh1) unstable-swh; urgency=medium

  * Add missing B-D on python3-blinker for sentry-sdk

 -- Nicolas Dandrimont <olasd@debian.org>  Thu, 02 Dec 2021 12:34:50 +0100

swh-core (1.0.0-1~swh1) unstable-swh; urgency=medium

  * New upstream release 1.0.0     - (tagged by David Douard
    <david.douard@sdfa3.org> on 2021-12-02 10:51:10 +0100)
  * Upstream changes:     - v1.0.0

 -- Software Heritage autobuilder (on jenkins-debian1) <jenkins@jenkins-debian1.internal.softwareheritage.org>  Thu, 02 Dec 2021 10:00:19 +0000

swh-core (0.15.1-1~swh1) unstable-swh; urgency=medium

  * New upstream release 0.15.1     - (tagged by Valentin Lorentz
    <vlorentz@softwareheritage.org> on 2021-11-08 14:10:08 +0100)
  * Upstream changes:     - v0.15.1     - * Require pytest-postgresql <
    4.0

 -- Software Heritage autobuilder (on jenkins-debian1) <jenkins@jenkins-debian1.internal.softwareheritage.org>  Mon, 08 Nov 2021 13:12:36 +0000

swh-core (0.15.0-1~swh1) unstable-swh; urgency=medium

  * New upstream release 0.15.0     - (tagged by Antoine R. Dumont
    (@ardumont) <ardumont@softwareheritage.org> on 2021-09-20 11:45:26
    +0200)
  * Upstream changes:     - v0.15.0     - tarball: Fallback to guess
    archive format from mimetype when no format detected

 -- Software Heritage autobuilder (on jenkins-debian1) <jenkins@jenkins-debian1.internal.softwareheritage.org>  Mon, 20 Sep 2021 09:48:28 +0000

swh-core (0.14.6-1~swh1) unstable-swh; urgency=medium

  * New upstream release 0.14.6     - (tagged by Antoine Lambert
    <anlambert@softwareheritage.org> on 2021-09-16 10:48:35 +0200)
  * Upstream changes:     - version 0.14.6

 -- Software Heritage autobuilder (on jenkins-debian1) <jenkins@jenkins-debian1.internal.softwareheritage.org>  Thu, 16 Sep 2021 08:51:58 +0000

swh-core (0.14.5-1~swh1) unstable-swh; urgency=medium

  * New upstream release 0.14.5     - (tagged by Valentin Lorentz
    <vlorentz@softwareheritage.org> on 2021-08-30 10:31:47 +0200)
  * Upstream changes:     - v0.14.5     - * tarball: Add support for
    .tbz, .tbz2, and .jar

 -- Software Heritage autobuilder (on jenkins-debian1) <jenkins@jenkins-debian1.internal.softwareheritage.org>  Mon, 30 Aug 2021 08:34:03 +0000

swh-core (0.14.4-1~swh1) unstable-swh; urgency=medium

  * New upstream release 0.14.4     - (tagged by Valentin Lorentz
    <vlorentz@softwareheritage.org> on 2021-07-30 16:44:26 +0200)
  * Upstream changes:     - v0.14.4     - * add stream_results_optional

 -- Software Heritage autobuilder (on jenkins-debian1) <jenkins@jenkins-debian1.internal.softwareheritage.org>  Fri, 30 Jul 2021 14:47:25 +0000

swh-core (0.14.3-1~swh1) unstable-swh; urgency=medium

  * New upstream release 0.14.3     - (tagged by Antoine Lambert
    <antoine.lambert@inria.fr> on 2021-06-11 15:41:38 +0200)
  * Upstream changes:     - version 0.14.3

 -- Software Heritage autobuilder (on jenkins-debian1) <jenkins@jenkins-debian1.internal.softwareheritage.org>  Fri, 11 Jun 2021 13:47:13 +0000

swh-core (0.14.2-2~swh1) unstable-swh; urgency=medium

  * Rebuild v0.14.2 after missing unzip dependency

 -- Antoine Lambert <antoine.lambert@inria.fr>  Thu, 10 Jun 2021 16:24:09 +0200

swh-core (0.14.2-1~swh1) unstable-swh; urgency=medium

  * New upstream release 0.14.2     - (tagged by Antoine Lambert
    <antoine.lambert@inria.fr> on 2021-06-10 16:09:06 +0200)
  * Upstream changes:     - version 0.14.2

 -- Software Heritage autobuilder (on jenkins-debian1) <jenkins@jenkins-debian1.internal.softwareheritage.org>  Thu, 10 Jun 2021 14:13:25 +0000

swh-core (0.14.1-1~swh1) unstable-swh; urgency=medium

  * New upstream release 0.14.1     - (tagged by Valentin Lorentz
    <vlorentz@softwareheritage.org> on 2021-05-06 15:33:56 +0200)
  * Upstream changes:     - v0.14.1     - * Fix reserved name being used
    in pytest plugin

 -- Software Heritage autobuilder (on jenkins-debian1) <jenkins@jenkins-debian1.internal.softwareheritage.org>  Thu, 06 May 2021 13:38:24 +0000

swh-core (0.14.0-1~swh1) unstable-swh; urgency=medium

  * New upstream release 0.14.0     - (tagged by Valentin Lorentz
    <vlorentz@softwareheritage.org> on 2021-05-06 14:14:10 +0200)
  * Upstream changes:     - v0.14.0     - Add support for pytest-
    postgresql 3.0.0     - For consistency, I renamed db_name to dbname
    everywhere, so this will     - affect other SWH packages.

 -- Software Heritage autobuilder (on jenkins-debian1) <jenkins@jenkins-debian1.internal.softwareheritage.org>  Thu, 06 May 2021 12:17:31 +0000

swh-core (0.13.3-1~swh1) unstable-swh; urgency=medium

  * New upstream release 0.13.3     - (tagged by Antoine Lambert
    <antoine.lambert@inria.fr> on 2021-05-06 13:54:51 +0200)
  * Upstream changes:     - version 0.13.3

 -- Software Heritage autobuilder (on jenkins-debian1) <jenkins@jenkins-debian1.internal.softwareheritage.org>  Thu, 06 May 2021 11:59:49 +0000

swh-core (0.13.2-1~swh1) unstable-swh; urgency=medium

  * New upstream release 0.13.2     - (tagged by Valentin Lorentz
    <vlorentz@softwareheritage.org> on 2021-05-06 10:40:51 +0200)
  * Upstream changes:     - v0.13.2     - * tarball: properly normalize
    perms for all extracted files     - * requirements-db-pytestplugin:
    Don't install pytest-postgresql 3.0+

 -- Software Heritage autobuilder (on jenkins-debian1) <jenkins@jenkins-debian1.internal.softwareheritage.org>  Thu, 06 May 2021 08:44:45 +0000

swh-core (0.13.1-1~swh1) unstable-swh; urgency=medium

  * New upstream release 0.13.1     - (tagged by Antoine Lambert
    <antoine.lambert@inria.fr> on 2021-04-29 14:21:29 +0200)
  * Upstream changes:     - version 0.13.1

 -- Software Heritage autobuilder (on jenkins-debian1) <jenkins@jenkins-debian1.internal.softwareheritage.org>  Thu, 29 Apr 2021 12:25:15 +0000

swh-core (0.13.0-1~swh1) unstable-swh; urgency=medium

  * New upstream release 0.13.0     - (tagged by Vincent SELLIER
    <vincent.sellier@softwareheritage.org> on 2021-04-06 19:01:37 +0200)
  * Upstream changes:     - v0.13.0     - Support several backends on
    RPCServerApp

 -- Software Heritage autobuilder (on jenkins-debian1) <jenkins@jenkins-debian1.internal.softwareheritage.org>  Tue, 06 Apr 2021 17:07:10 +0000

swh-core (0.12.1-1~swh1) unstable-swh; urgency=medium

  * New upstream release 0.12.1     - (tagged by Valentin Lorentz
    <vlorentz@softwareheritage.org> on 2021-04-06 12:34:34 +0200)
  * Upstream changes:     - v0.12.1     - * tests: Drop hypothesis < 6
    requirement     - * README.rst: Remove getting-started instructions,
    they are duplicates     - * Improve/fix documentation of
    requests_mock_datadir     - * Remove dependency on 'decorator'
    (fixes a regression in decorator 5.0.5)

 -- Software Heritage autobuilder (on jenkins-debian1) <jenkins@jenkins-debian1.internal.softwareheritage.org>  Tue, 06 Apr 2021 10:37:17 +0000

swh-core (0.12.0-1~swh1) unstable-swh; urgency=medium

  * New upstream release 0.12.0     - (tagged by David Douard
    <david.douard@sdfa3.org> on 2021-02-16 11:48:58 +0100)
  * Upstream changes:     - v0.12.0

 -- Software Heritage autobuilder (on jenkins-debian1) <jenkins@jenkins-debian1.internal.softwareheritage.org>  Tue, 16 Feb 2021 10:52:14 +0000

swh-core (0.11.0-1~swh1) unstable-swh; urgency=medium

  * New upstream release 0.11.0     - (tagged by David Douard
    <david.douard@sdfa3.org> on 2020-12-08 15:35:05 +0100)
  * Upstream changes:     - v0.11.0

 -- Software Heritage autobuilder (on jenkins-debian1) <jenkins@jenkins-debian1.internal.softwareheritage.org>  Tue, 08 Dec 2020 14:38:23 +0000

swh-core (0.10.0-1~swh1) unstable-swh; urgency=medium

  * New upstream release 0.10.0     - (tagged by Nicolas Dandrimont
    <nicolas@dandrimont.eu> on 2020-12-02 11:46:38 +0100)
  * Upstream changes:     - Release swh.core 0.10.0     -
    db.tests.db_testing: Drop unused database test utilities.     -
    api.serializers: Add support for serializing large negative integers
    with     - msgpack.     - Do not mutate api.serializers.ENCODERS or
    DECODERS.     - swh cli: Add support for setting up the log level of
    multiple loggers.

 -- Software Heritage autobuilder (on jenkins-debian1) <jenkins@jenkins-debian1.internal.softwareheritage.org>  Wed, 02 Dec 2020 10:50:35 +0000

swh-core (0.9.1-1~swh1) unstable-swh; urgency=medium

  * New upstream release 0.9.1     - (tagged by Antoine Lambert
    <antoine.lambert@inria.fr> on 2020-11-23 11:24:50 +0100)
  * Upstream changes:     - version 0.9.1

 -- Software Heritage autobuilder (on jenkins-debian1) <jenkins@jenkins-debian1.internal.softwareheritage.org>  Mon, 23 Nov 2020 10:29:15 +0000

swh-core (0.9.0-1~swh2) unstable-swh; urgency=medium

  * Split packages python3-swh.core and python3-swh.core.db.pytestplugin

 -- Antoine R. Dumont (@ardumont) <ardumont@softwareheritage.org>  Fri, 20 Nov 2020 16:37:00 +0000

swh-core (0.9.0-1~swh1) unstable-swh; urgency=medium

  * New upstream release 0.9.0     - (tagged by Antoine R. Dumont
    (@ardumont) <ardumont@softwareheritage.org> on 2020-11-20 15:35:53
    +0100)
  * Upstream changes:     - v0.9.0     - Clarify names around the
    swh.core.db.pytest_plugin tests     - setup: Separate pytest-
    postgresql dependency and declare it when needed     - RPCClient:
    Fix reraise_exceptions regression     - api/serializers: Add
    Exception type encoder and decoder     - Makefile.local: Ensure all
    tests are executed when invoking make test     - core.db.cli: Add
    coverage and ensure `swh db *` works as expected     - core tests:
    disambiguate arg 'request' through typing

 -- Software Heritage autobuilder (on jenkins-debian1) <jenkins@jenkins-debian1.internal.softwareheritage.org>  Fri, 20 Nov 2020 14:37:00 +0000

swh-core (0.8.0-1~swh1) unstable-swh; urgency=medium

  * New upstream release 0.8.0     - (tagged by Antoine R. Dumont
    (@ardumont) <ardumont@softwareheritage.org> on 2020-10-30 09:12:17
    +0100)
  * Upstream changes:     - v0.8.0     - cli.db: Open init-admin subcmd
    to initialize superuser-level scripts

 -- Software Heritage autobuilder (on jenkins-debian1) <jenkins@jenkins-debian1.internal.softwareheritage.org>  Fri, 30 Oct 2020 08:13:02 +0000

swh-core (0.7.1-1~swh1) unstable-swh; urgency=medium

  * New upstream release 0.7.1     - (tagged by Antoine R. Dumont
    (@ardumont) <ardumont@softwareheritage.org> on 2020-10-22 18:51:16
    +0200)
  * Upstream changes:     - v0.7.1     - Move SWHDatabaseJanitor to
    db.pytest_plugin module

 -- Software Heritage autobuilder (on jenkins-debian1) <jenkins@jenkins-debian1.internal.softwareheritage.org>  Thu, 22 Oct 2020 16:51:59 +0000

swh-core (0.7.0-1~swh1) unstable-swh; urgency=medium

  * New upstream release 0.7.0     - (tagged by Antoine R. Dumont
    (@ardumont) <ardumont@softwareheritage.org> on 2020-10-22 18:31:18
    +0200)
  * Upstream changes:     - v0.7.0     - remote_api_endpoint: Allow to
    declare what http method to use     - api.RPCServerApp: Adapt sync
    rpc server with async rpc server

 -- Software Heritage autobuilder (on jenkins-debian1) <jenkins@jenkins-debian1.internal.softwareheritage.org>  Thu, 22 Oct 2020 16:32:04 +0000

swh-core (0.6.1-1~swh1) unstable-swh; urgency=medium

  * New upstream release 0.6.1     - (tagged by Antoine R. Dumont
    (@ardumont) <ardumont@softwareheritage.org> on 2020-10-22 13:53:41
    +0200)
  * Upstream changes:     - v0.6.1     - Move pytest_plugin declaration
    to top-level conftest

 -- Software Heritage autobuilder (on jenkins-debian1) <jenkins@jenkins-debian1.internal.softwareheritage.org>  Thu, 22 Oct 2020 11:54:49 +0000

swh-core (0.6.0-1~swh1) unstable-swh; urgency=medium

  * New upstream release 0.6.0     - (tagged by Antoine R. Dumont
    (@ardumont) <ardumont@softwareheritage.org> on 2020-10-22 13:24:55
    +0200)
  * Upstream changes:     - v0.6.0     - asynchronous.RPCServerApp:
    Align implementation with api.RPCServerApp

 -- Software Heritage autobuilder (on jenkins-debian1) <jenkins@jenkins-debian1.internal.softwareheritage.org>  Thu, 22 Oct 2020 11:25:29 +0000

swh-core (0.5.0-1~swh2) unstable-swh; urgency=medium

  * Bump new release with dependency updated

 -- Antoine R. Dumont <ardumont@softwareheritage.org>  thu, 22 Oct 2020 11:21:04 +0200

swh-core (0.5.0-1~swh1) unstable-swh; urgency=medium

  * New upstream release 0.5.0     - (tagged by Antoine R. Dumont
    (@ardumont) <ardumont@softwareheritage.org> on 2020-10-22 11:11:29
    +0200)
  * Upstream changes:     - v0.5.0     - Install postgresql_fact fixture
    for faster postgres tests     - api.tests.test_async: Simplify
    fixture setup     - core.config: Drop no longer used SWHConfig

 -- Software Heritage autobuilder (on jenkins-debian1) <jenkins@jenkins-debian1.internal.softwareheritage.org>  Thu, 22 Oct 2020 09:12:14 +0000

swh-core (0.4.0-1~swh1) unstable-swh; urgency=medium

  * New upstream release 0.4.0     - (tagged by Antoine R. Dumont
    (@ardumont) <ardumont@softwareheritage.org> on 2020-10-02 11:44:10
    +0200)
  * Upstream changes:     - v0.4.0     - config: Deprecate SWHConfig in
    favor of load_from_envvar function

 -- Software Heritage autobuilder (on jenkins-debian1) <jenkins@jenkins-debian1.internal.softwareheritage.org>  Fri, 02 Oct 2020 09:44:53 +0000

swh-core (0.3.1-1~swh1) unstable-swh; urgency=medium

  * New upstream release 0.3.1     - (tagged by Valentin Lorentz
    <vlorentz@softwareheritage.org> on 2020-10-01 12:38:08 +0200)
  * Upstream changes:     - v0.3.1     - * Add specific celery task
    arguments to metadata sent to systemd-journald     - * SortedList:
    Don't inherit from UserList.

 -- Software Heritage autobuilder (on jenkins-debian1) <jenkins@jenkins-debian1.internal.softwareheritage.org>  Thu, 01 Oct 2020 10:40:27 +0000

swh-core (0.3.0-1~swh1) unstable-swh; urgency=medium

  * New upstream release 0.3.0     - (tagged by David Douard
    <david.douard@sdfa3.org> on 2020-09-23 16:24:40 +0200)
  * Upstream changes:     - v0.3.0

 -- Software Heritage autobuilder (on jenkins-debian1) <jenkins@jenkins-debian1.internal.softwareheritage.org>  Wed, 23 Sep 2020 14:27:08 +0000

swh-core (0.2.3-1~swh1) unstable-swh; urgency=medium

  * New upstream release 0.2.3     - (tagged by Valentin Lorentz
    <vlorentz@softwareheritage.org> on 2020-08-17 13:55:41 +0200)
  * Upstream changes:     - v0.2.3     - * tarball: add test for
    permissions.     - * Move SortedList from swh-storage.

 -- Software Heritage autobuilder (on jenkins-debian1) <jenkins@jenkins-debian1.internal.softwareheritage.org>  Mon, 17 Aug 2020 11:57:43 +0000

swh-core (0.2.2-1~swh1) unstable-swh; urgency=medium

  * New upstream release 0.2.2     - (tagged by Antoine R. Dumont
    (@ardumont) <ardumont@softwareheritage.org> on 2020-07-31 13:41:19
    +0200)
  * Upstream changes:     - v0.2.2     - api.classes: Open
    swh.core.api.classes.stream_results

 -- Software Heritage autobuilder (on jenkins-debian1) <jenkins@jenkins-debian1.internal.softwareheritage.org>  Fri, 31 Jul 2020 11:44:33 +0000

swh-core (0.2.1-1~swh1) unstable-swh; urgency=medium

  * New upstream release 0.2.1     - (tagged by Valentin Lorentz
    <vlorentz@softwareheritage.org> on 2020-07-30 19:16:57 +0200)
  * Upstream changes:     - v0.2.1     - Make @remote_api_endpoint
    preserve typing information for mypy.

 -- Software Heritage autobuilder (on jenkins-debian1) <jenkins@jenkins-debian1.internal.softwareheritage.org>  Thu, 30 Jul 2020 17:20:05 +0000

swh-core (0.2.0-1~swh1) unstable-swh; urgency=medium

  * New upstream release 0.2.0     - (tagged by Antoine R. Dumont
    (@ardumont) <ardumont@softwareheritage.org> on 2020-07-29 11:18:37
    +0200)
  * Upstream changes:     - v0.2.0     - core.api: Expose serializable
    PagedResult object for pagination api     - test_serializers:
    Refactor using pytest     - Migrate from vcversioner to setuptools-
    scm

 -- Software Heritage autobuilder (on jenkins-debian1) <jenkins@jenkins-debian1.internal.softwareheritage.org>  Wed, 29 Jul 2020 09:20:56 +0000

swh-core (0.1.2-1~swh1) unstable-swh; urgency=medium

  * New upstream release 0.1.2     - (tagged by Antoine R. Dumont
    (@ardumont) <ardumont@softwareheritage.org> on 2020-07-08 13:41:51
    +0200)
  * Upstream changes:     - v0.1.2     - test_serializers: Move to
    pytest for that specific erratic assertion

 -- Software Heritage autobuilder (on jenkins-debian1) <jenkins@jenkins-debian1.internal.softwareheritage.org>  Wed, 08 Jul 2020 11:43:25 +0000

swh-core (0.1.1-1~swh1) unstable-swh; urgency=medium

  * New upstream release 0.1.1     - (tagged by Antoine R. Dumont
    (@ardumont) <ardumont@softwareheritage.org> on 2020-07-08 13:03:52
    +0200)
  * Upstream changes:     - v0.1.1     - api.tests: Fix unsupported
    matches keyword to match     - requirements-db: Move typing-
    extension from test to runtime deps

 -- Software Heritage autobuilder (on jenkins-debian1) <jenkins@jenkins-debian1.internal.softwareheritage.org>  Wed, 08 Jul 2020 11:07:55 +0000

swh-core (0.1.0-1~swh1) unstable-swh; urgency=medium

  * New upstream release 0.1.0     - (tagged by David Douard
    <david.douard@sdfa3.org> on 2020-07-06 14:33:28 +0200)
  * Upstream changes:     - v0.1.0

 -- Software Heritage autobuilder (on jenkins-debian1) <jenkins@jenkins-debian1.internal.softwareheritage.org>  Mon, 06 Jul 2020 12:36:15 +0000

swh-core (0.0.95-1~swh1) unstable-swh; urgency=medium

  * New upstream release 0.0.95     - (tagged by Nicolas Dandrimont
    <nicolas@dandrimont.eu> on 2020-04-17 17:20:35 +0200)
  * Upstream changes:     - Release swh.core v0.0.95     - support
    serializing large integers in msgpack     - add documentation for
    CLI     - move formatting to black

 -- Software Heritage autobuilder (on jenkins-debian1) <jenkins@jenkins-debian1.internal.softwareheritage.org>  Fri, 17 Apr 2020 16:05:01 +0000

swh-core (0.0.94-1~swh1) unstable-swh; urgency=medium

  * New upstream release 0.0.94     - (tagged by Valentin Lorentz
    <vlorentz@softwareheritage.org> on 2020-02-28 14:28:11 +0100)
  * Upstream changes:     - v0.0.94     - Allow subclasses of RPCClient
    to override methods.

 -- Software Heritage autobuilder (on jenkins-debian1) <jenkins@jenkins-debian1.internal.softwareheritage.org>  Fri, 28 Feb 2020 13:32:41 +0000

swh-core (0.0.93-1~swh1) unstable-swh; urgency=medium

  * New upstream release 0.0.93     - (tagged by Valentin Lorentz
    <vlorentz@softwareheritage.org> on 2020-02-26 15:26:29 +0100)
  * Upstream changes:     - v0.0.93     - Reintroduce support for
    decoding legacy msgpack encoding

 -- Software Heritage autobuilder (on jenkins-debian1) <jenkins@jenkins-debian1.internal.softwareheritage.org>  Wed, 26 Feb 2020 14:29:46 +0000

swh-core (0.0.92-1~swh1) unstable-swh; urgency=medium

  * New upstream release 0.0.92     - (tagged by Valentin Lorentz
    <vlorentz@softwareheritage.org> on 2020-02-19 15:40:57 +0100)
  * Upstream changes:     - v0.0.92     - Add support for msgpack 1.0.0

 -- Software Heritage autobuilder (on jenkins-debian1) <jenkins@jenkins-debian1.internal.softwareheritage.org>  Wed, 19 Feb 2020 14:45:27 +0000

swh-core (0.0.91-1~swh2) unstable-swh; urgency=medium

  * Add missing python3-iso8601 build dependency

 -- Antoine Lambert <antoine.lambert@inria.fr>  Wed, 19 Feb 2020 11:18:34 +0100

swh-core (0.0.91-1~swh1) unstable-swh; urgency=medium

  * New upstream release 0.0.91     - (tagged by Antoine Lambert
    <antoine.lambert@inria.fr> on 2020-02-18 16:43:59 +0100)
  * Upstream changes:     - version 0.0.91

 -- Software Heritage autobuilder (on jenkins-debian1) <jenkins@jenkins-debian1.internal.softwareheritage.org>  Tue, 18 Feb 2020 15:51:39 +0000

swh-core (0.0.90-1~swh1) unstable-swh; urgency=medium

  * New upstream release 0.0.90     - (tagged by Valentin Lorentz
    <vlorentz@softwareheritage.org> on 2020-02-18 13:54:30 +0100)
  * Upstream changes:     - v0.0.90     - Remove exception pickling from
    the async server, as in the sync server.

 -- Software Heritage autobuilder (on jenkins-debian1) <jenkins@jenkins-debian1.internal.softwareheritage.org>  Tue, 18 Feb 2020 12:59:38 +0000

swh-core (0.0.89-1~swh1) unstable-swh; urgency=medium

  * New upstream release 0.0.89     - (tagged by Valentin Lorentz
    <vlorentz@softwareheritage.org> on 2020-02-18 11:35:01 +0100)
  * Upstream changes:     - v0.0.89     - * Change msgpack serialization
    to be closer to the JSON one.     - * Add support for extra
    {de,en}coders.     - * Add extra_type_encoders and
    extra_type_decoders attributes to RPC clients and servers.     - *
    Use iso8601.parse_date instead of dateutil.parser.parse.

 -- Software Heritage autobuilder (on jenkins-debian1) <jenkins@jenkins-debian1.internal.softwareheritage.org>  Tue, 18 Feb 2020 10:43:34 +0000

swh-core (0.0.88-1~swh1) unstable-swh; urgency=medium

  * New upstream release 0.0.88     - (tagged by Valentin Lorentz
    <vlorentz@softwareheritage.org> on 2020-02-14 12:22:23 +0100)
  * Upstream changes:     - v0.0.88     - In case of errors, return a
    simple dictionary instead of pickled exception.

 -- Software Heritage autobuilder (on jenkins-debian1) <jenkins@jenkins-debian1.internal.softwareheritage.org>  Fri, 14 Feb 2020 11:27:02 +0000

swh-core (0.0.87-1~swh2) unstable-swh; urgency=medium

  * Fix package build

 -- Antoine R. Dumont (@ardumont) <ardumont@softwareheritage.org>  Thu, 30 Jan 2020 14:06:54 +0100

swh-core (0.0.87-1~swh1) unstable-swh; urgency=medium

  * New upstream release 0.0.87     - (tagged by Valentin Lorentz
    <vlorentz@softwareheritage.org> on 2020-01-29 12:21:48 +0100)
  * Upstream changes:     - v0.0.87     - Make db_transaction* remove
    db/cur from the signature.

 -- Software Heritage autobuilder (on jenkins-debian1) <jenkins@jenkins-debian1.internal.softwareheritage.org>  Wed, 29 Jan 2020 11:28:23 +0000

swh-core (0.0.86-1~swh1) unstable-swh; urgency=medium

  * New upstream release 0.0.86     - (tagged by Antoine R. Dumont
    (@ardumont) <antoine.romain.dumont@gmail.com> on 2020-01-23 09:08:56
    +0100)
  * Upstream changes:     - v0.0.86     - sentry: Add environment
    variable $SWH_SENTRY_ENVIRONMENT     - pytest_plugin: Fix sphinx
    warnings

 -- Software Heritage autobuilder (on jenkins-debian1) <jenkins@jenkins-debian1.internal.softwareheritage.org>  Thu, 23 Jan 2020 08:12:40 +0000

swh-core (0.0.85-1~swh2) unstable-swh; urgency=medium

  * Fix package build on buster

 -- Antoine Lambert <antoine.lambert@inria.fr>  Thu, 16 Jan 2020 11:00:00 +0000

swh-core (0.0.85-1~swh1) unstable-swh; urgency=medium

  * New upstream release 0.0.85     - (tagged by Valentin Lorentz
    <vlorentz@softwareheritage.org> on 2020-01-15 13:07:36 +0100)
  * Upstream changes:     - v0.0.85     - Add env var SWH_MAIN_PACKAGE

 -- Software Heritage autobuilder (on jenkins-debian1) <jenkins@jenkins-debian1.internal.softwareheritage.org>  Wed, 15 Jan 2020 12:11:49 +0000

swh-core (0.0.84-1~swh1) unstable-swh; urgency=medium

  * New upstream release 0.0.84     - (tagged by Antoine R. Dumont
    (@ardumont) <antoine.romain.dumont@gmail.com> on 2019-12-13 09:08:00
    +0100)
  * Upstream changes:     - v0.0.84     - Improve tarball support for
    tar.lz, tar.x, tar.Z files

 -- Software Heritage autobuilder (on jenkins-debian1) <jenkins@jenkins-debian1.internal.softwareheritage.org>  Fri, 13 Dec 2019 08:14:23 +0000

swh-core (0.0.83-1~swh1) unstable-swh; urgency=medium

  * New upstream release 0.0.83     - (tagged by Antoine R. Dumont
    (@ardumont) <antoine.romain.dumont@gmail.com> on 2019-12-12 16:03:25
    +0100)
  * Upstream changes:     - v0.0.83     - core.config: Rename
    configuration key

 -- Software Heritage autobuilder (on jenkins-debian1) <jenkins@jenkins-debian1.internal.softwareheritage.org>  Thu, 12 Dec 2019 15:06:28 +0000

swh-core (0.0.82-1~swh1) unstable-swh; urgency=medium

  * New upstream release 0.0.82     - (tagged by Nicolas Dandrimont
    <nicolas@dandrimont.eu> on 2019-12-11 15:04:09 +0100)
  * Upstream changes:     - Release swh.core 0.0.82     - Add missing
    conftest.py to MANIFEST.in

 -- Software Heritage autobuilder (on jenkins-debian1) <jenkins@jenkins-debian1.internal.softwareheritage.org>  Wed, 11 Dec 2019 14:09:00 +0000

swh-core (0.0.81-1~swh2) unstable-swh; urgency=medium

  * Add dependency to python3-sentry-sdk

 -- Nicolas Dandrimont <olasd@debian.org>  Wed, 11 Dec 2019 14:58:54 +0100

swh-core (0.0.81-1~swh1) unstable-swh; urgency=medium

  * New upstream release 0.0.81     - (tagged by Valentin Lorentz
    <vlorentz@softwareheritage.org> on 2019-12-10 13:59:17 +0100)
  * Upstream changes:     - v0.0.81     - * Include all requirements in
    MANIFEST.in     - * Split test requirements to try and properly
    minimize dependencies     - * Make the CLI initialize sentry-sdk
    based on CLI options/envvars.     - * Add gunicorn config script to
    initialize sentry-sdk based on envvars.

 -- Software Heritage autobuilder (on jenkins-debian1) <jenkins@jenkins-debian1.internal.softwareheritage.org>  Tue, 10 Dec 2019 13:03:13 +0000

swh-core (0.0.80-1~swh1) unstable-swh; urgency=medium

  * New upstream release 0.0.80     - (tagged by Nicolas Dandrimont
    <nicolas@dandrimont.eu> on 2019-11-19 16:36:35 +0100)
  * Upstream changes:     - Release swh.core v0.0.80     - Let
    TypeErrors pass through the RPC layer     - Register SIGINT/SIGTERM
    handlers for the CLI

 -- Software Heritage autobuilder (on jenkins-debian1) <jenkins@jenkins-debian1.internal.softwareheritage.org>  Tue, 19 Nov 2019 15:41:09 +0000

swh-core (0.0.79-1~swh1) unstable-swh; urgency=medium

  * New upstream release 0.0.79     - (tagged by Stefano Zacchiroli
    <zack@upsilon.cc> on 2019-11-18 13:35:19 +0100)
  * Upstream changes:     - v0.0.79 =======     - * RPCClient: add
    response attribute to RemoteException     - * RPCClent: rename and
    refactor check_status (now raise_for_status)     - * RPCClient:
    check HTTP status code for errors also when streaming     - * cli:
    Add support for loading a logging configuration file     - * cli:
    Allow adding a Notes section between Options and Commands     - *
    Add trailing dot to help texts for consistency     - * logger: only
    flatten dicts if all keys are strings     - * Move to
    @pytest.fixture from yield_fixture     - *
    test_rpc_client_server.py: fix typo in docstring

 -- Software Heritage autobuilder (on jenkins-debian1) <jenkins@jenkins-debian1.internal.softwareheritage.org>  Mon, 18 Nov 2019 12:42:12 +0000

swh-core (0.0.78-1~swh1) unstable-swh; urgency=medium

  * New upstream release 0.0.78     - (tagged by Nicolas Dandrimont
    <nicolas@dandrimont.eu> on 2019-11-06 18:01:56 +0100)
  * Upstream changes:     - Release swh.core 0.0.78     - allow the swh
    command to work even when a plugin fails     - hardcode bytea and
    bytea[] type oids in BaseDb

 -- Software Heritage autobuilder (on jenkins-debian1) <jenkins@jenkins-debian1.internal.softwareheritage.org>  Wed, 06 Nov 2019 17:05:38 +0000

swh-core (0.0.77-1~swh1) unstable-swh; urgency=medium

  * New upstream release 0.0.77     - (tagged by Antoine R. Dumont
    (@ardumont) <antoine.romain.dumont@gmail.com> on 2019-11-06 14:10:58
    +0100)
  * Upstream changes:     - v0.0.77     - pytest_plugin: Decode url to
    resolve filename     - api/serializers: Force json module use to
    decode requests text response

 -- Software Heritage autobuilder (on jenkins-debian1) <jenkins@jenkins-debian1.internal.softwareheritage.org>  Wed, 06 Nov 2019 13:15:03 +0000

swh-core (0.0.76-1~swh2) unstable-swh; urgency=medium

  * Force using the swh.core pytest plugin

 -- Nicolas Dandrimont <olasd@debian.org>  Wed, 23 Oct 2019 14:50:04 +0200

swh-core (0.0.76-1~swh1) unstable-swh; urgency=medium

  * New upstream release 0.0.76     - (tagged by Nicolas Dandrimont
    <nicolas@dandrimont.eu> on 2019-10-18 10:16:20 +0200)
  * Upstream changes:     - Release swh.core v0.0.76     - Make the
    systemd dependency optional

 -- Software Heritage autobuilder (on jenkins-debian1) <jenkins@jenkins-debian1.internal.softwareheritage.org>  Fri, 18 Oct 2019 08:25:15 +0000

swh-core (0.0.75-1~swh1) unstable-swh; urgency=medium

  * New upstream release 0.0.75     - (tagged by Antoine R. Dumont
    (@ardumont) <antoine.romain.dumont@gmail.com> on 2019-10-14 17:51:58
    +0200)
  * Upstream changes:     - v0.0.75     - pytest_plugin: Add support for
    http requests

 -- Software Heritage autobuilder (on jenkins-debian1) <jenkins@jenkins-debian1.internal.softwareheritage.org>  Mon, 14 Oct 2019 15:57:05 +0000

swh-core (0.0.74-1~swh1) unstable-swh; urgency=medium

  * New upstream release 0.0.74     - (tagged by David Douard
    <david.douard@sdfa3.org> on 2019-10-11 15:30:51 +0200)
  * Upstream changes:     - v0.0.74

 -- Software Heritage autobuilder (on jenkins-debian1) <jenkins@jenkins-debian1.internal.softwareheritage.org>  Fri, 11 Oct 2019 13:35:17 +0000

swh-core (0.0.73-1~swh1) unstable-swh; urgency=medium

  * New upstream release 0.0.73     - (tagged by Antoine R. Dumont
    (@ardumont) <antoine.romain.dumont@gmail.com> on 2019-10-09 14:16:04
    +0200)
  * Upstream changes:     - v0.0.73     - Improve pytest-plugin fixture
    to ease testing with pagination

 -- Software Heritage autobuilder (on jenkins-debian1) <jenkins@jenkins-debian1.internal.softwareheritage.org>  Wed, 09 Oct 2019 12:20:36 +0000

swh-core (0.0.72-1~swh1) unstable-swh; urgency=medium

  * New upstream release 0.0.72     - (tagged by Antoine R. Dumont
    (@ardumont) <antoine.romain.dumont@gmail.com> on 2019-10-09 10:59:28
    +0200)
  * Upstream changes:     - v0.0.72     - Fix tox.ini's py3 environment

 -- Software Heritage autobuilder (on jenkins-debian1) <jenkins@jenkins-debian1.internal.softwareheritage.org>  Wed, 09 Oct 2019 09:02:51 +0000

swh-core (0.0.70-1~swh2) unstable-swh; urgency=medium

  * Add new dependency on python3-tz

 -- Nicolas Dandrimont <olasd@debian.org>  Tue, 01 Oct 2019 15:07:09 +0200

swh-core (0.0.70-1~swh1) unstable-swh; urgency=medium

  * New upstream release 0.0.70     - (tagged by Stefano Zacchiroli
    <zack@upsilon.cc> on 2019-09-27 10:16:41 +0200)
  * Upstream changes:     - v0.0.70     - init.py: switch to documented
    way of extending path

 -- Software Heritage autobuilder (on jenkins-debian1) <jenkins@jenkins-debian1.internal.softwareheritage.org>  Fri, 27 Sep 2019 08:21:29 +0000

swh-core (0.0.69-1~swh1) unstable-swh; urgency=medium

  * New upstream release 0.0.69     - (tagged by Stefano Zacchiroli
    <zack@upsilon.cc> on 2019-09-20 15:50:52 +0200)
  * Upstream changes:     - v0.0.69     - MANIFEST.in: ship py.typed

 -- Software Heritage autobuilder (on jenkins-debian1) <jenkins@jenkins-debian1.internal.softwareheritage.org>  Fri, 20 Sep 2019 13:54:15 +0000

swh-core (0.0.68-1~swh1) unstable-swh; urgency=medium

  * New upstream release 0.0.68     - (tagged by Stefano Zacchiroli
    <zack@upsilon.cc> on 2019-09-20 15:05:29 +0200)
  * Upstream changes:     - v0.0.68     - * mypy: ignore django-stubs,
    needed only by hypothesis     - * mypy: use conffile to ignore
    requests_mock     - * typing: minimal changes to make a no-op mypy
    run pass     - * db_testing.py: do not explode when TEST_DB_DUMP =
    None     - * swh.core.config.parse_config_file: fix sphinx markup in
    docstring     - * statsd: protect access to the statsd's socket     -
    * tests: add tests for swh.logger and swh.tarball modules     - *
    Remove fallback when aiohttp_utils is not installed.

 -- Software Heritage autobuilder (on jenkins-debian1) <jenkins@jenkins-debian1.internal.softwareheritage.org>  Fri, 20 Sep 2019 13:09:50 +0000

swh-core (0.0.67-1~swh1) unstable-swh; urgency=medium

  * New upstream release 0.0.67     - (tagged by Valentin Lorentz
    <vlorentz@softwareheritage.org> on 2019-08-22 13:56:36 +0200)
  * Upstream changes:     - v0.0.67     - Improve error handling in
    Db.copy_to

 -- Software Heritage autobuilder (on jenkins-debian1) <jenkins@jenkins-debian1.internal.softwareheritage.org>  Thu, 22 Aug 2019 12:02:14 +0000

swh-core (0.0.66-1~swh1) unstable-swh; urgency=medium

  * New upstream release 0.0.66     - (tagged by David Douard
    <david.douard@sdfa3.org> on 2019-07-30 13:55:16 +0200)
  * Upstream changes:     - v0.0.66

 -- Software Heritage autobuilder (on jenkins-debian1) <jenkins@jenkins-debian1.internal.softwareheritage.org>  Tue, 30 Jul 2019 11:58:47 +0000

swh-core (0.0.65-1~swh2) unstable-swh; urgency=medium

  * debian/control: add missing dependencies.

 -- David Douard <david.douard@sdfa3.org>  Tue, 16 Jul 2019 14:46:43 +0200

swh-core (0.0.65-1~swh1) unstable-swh; urgency=medium

  * New upstream release 0.0.65     - (tagged by David Douard
    <david.douard@sdfa3.org> on 2019-07-15 16:49:47 +0200)
  * Upstream changes:     - v0.0.65     - needed to fix my mess with
    0.0.64 tag, since the wrong 0.0.64 version has     - already been
    pushed to pypi.

 -- Software Heritage autobuilder (on jenkins-debian1) <jenkins@jenkins-debian1.internal.softwareheritage.org>  Mon, 15 Jul 2019 14:53:29 +0000

swh-core (0.0.64-1~swh1) unstable-swh; urgency=medium

  * New upstream release 0.0.64     - (tagged by David Douard
    <david.douard@sdfa3.org> on 2019-07-15 16:33:32 +0200)
  * Upstream changes:     - v0.0.64

 -- Software Heritage autobuilder (on jenkins-debian1) <jenkins@jenkins-debian1.internal.softwareheritage.org>  Mon, 15 Jul 2019 14:37:04 +0000

swh-core (0.0.63-1~swh1) unstable-swh; urgency=medium

  * New upstream release 0.0.63     - (tagged by Antoine Lambert
    <antoine.lambert@inria.fr> on 2019-05-21 13:12:11 +0200)
  * Upstream changes:     - version 0.0.63

 -- Software Heritage autobuilder (on jenkins-debian1) <jenkins@jenkins-debian1.internal.softwareheritage.org>  Tue, 21 May 2019 11:15:45 +0000

swh-core (0.0.62-1~swh1) unstable-swh; urgency=medium

  * New upstream release 0.0.62     - (tagged by Antoine Lambert
    <antoine.lambert@inria.fr> on 2019-05-20 14:56:05 +0200)
  * Upstream changes:     - version 0.0.62

 -- Software Heritage autobuilder (on jenkins-debian1) <jenkins@jenkins-debian1.internal.softwareheritage.org>  Mon, 20 May 2019 13:01:38 +0000

swh-core (0.0.61-1~swh1) unstable-swh; urgency=medium

  * New upstream release 0.0.61     - (tagged by David Douard
    <david.douard@sdfa3.org> on 2019-05-17 10:32:07 +0200)
  * Upstream changes:     - v0.0.61

 -- Software Heritage autobuilder (on jenkins-debian1) <jenkins@jenkins-debian1.internal.softwareheritage.org>  Fri, 17 May 2019 08:38:08 +0000

swh-core (0.0.60-1~swh1) unstable-swh; urgency=medium

  * New upstream release 0.0.60     - (tagged by David Douard
    <david.douard@sdfa3.org> on 2019-05-06 15:27:44 +0200)
  * Upstream changes:     - v0.0.60

 -- Software Heritage autobuilder (on jenkins-debian1) <jenkins@jenkins-debian1.internal.softwareheritage.org>  Mon, 06 May 2019 13:32:48 +0000

swh-core (0.0.59-1~swh1) unstable-swh; urgency=medium

  * New upstream release 0.0.59     - (tagged by Valentin Lorentz
    <vlorentz@softwareheritage.org> on 2019-04-09 16:55:41 +0200)
  * Upstream changes:     - Explicitly give Db connections back to the
    pool.     - So they gracefully release the connection on error
    instead     - of relying on reference-counting to call the Db's
    `__del__`     - (which does not happen in Hypothesis tests) because
    a ref     - to it is kept via the traceback object.

 -- Software Heritage autobuilder (on jenkins-debian1) <jenkins@jenkins-debian1.internal.softwareheritage.org>  Tue, 09 Apr 2019 16:12:32 +0000

swh-core (0.0.58-1~swh1) unstable-swh; urgency=medium

  * New upstream release 0.0.58     - (tagged by Antoine Lambert
    <antoine.lambert@inria.fr> on 2019-04-02 17:19:05 +0200)
  * Upstream changes:     - version 0.0.58

 -- Software Heritage autobuilder (on jenkins-debian1) <jenkins@jenkins-debian1.internal.softwareheritage.org>  Tue, 02 Apr 2019 15:24:34 +0000

swh-core (0.0.57-1~swh1) unstable-swh; urgency=medium

  * New upstream release 0.0.57     - (tagged by Nicolas Dandrimont
    <nicolas@dandrimont.eu> on 2019-03-28 15:51:27 +0100)
  * Upstream changes:     - Release swh.core v0.0.57     - Move to
    native async primitives     - Fix statsd.timed exceptional behavior
    bug/misfeature     - Fix SWHRemoteAPI post_stream method

 -- Software Heritage autobuilder (on jenkins-debian1) <jenkins@jenkins-debian1.internal.softwareheritage.org>  Thu, 28 Mar 2019 14:55:58 +0000

swh-core (0.0.56-1~swh1) unstable-swh; urgency=medium

  * New upstream release 0.0.56     - (tagged by David Douard
    <david.douard@sdfa3.org> on 2019-03-19 10:17:06 +0100)
  * Upstream changes:     - v0.0.56

 -- Software Heritage autobuilder (on jenkins-debian1) <jenkins@jenkins-debian1.internal.softwareheritage.org>  Tue, 19 Mar 2019 09:27:18 +0000

swh-core (0.0.55-1~swh1) unstable-swh; urgency=medium

  * New upstream release 0.0.55     - (tagged by Antoine R. Dumont
    (@ardumont) <antoine.romain.dumont@gmail.com> on 2019-02-19 12:28:26
    +0100)
  * Upstream changes:     - v0.0.55     - Fix runtime dependencies

 -- Software Heritage autobuilder (on jenkins-debian1) <jenkins@jenkins-debian1.internal.softwareheritage.org>  Tue, 19 Feb 2019 11:32:28 +0000

swh-core (0.0.54-1~swh2) unstable-swh; urgency=medium

  * New upstream release 0.0.54
  * Upstream changes:     - Add missing build dependencies

 -- Antoine R. Dumont (@ardumont) <antoine.romain.dumont@gmail.com>  Tue, 12 Feb 2019 16:25:34 +0000

swh-core (0.0.54-1~swh1) unstable-swh; urgency=medium

  * New upstream release 0.0.54     - (tagged by Valentin Lorentz
    <vlorentz@softwareheritage.org> on 2019-02-11 16:47:18 +0100)
  * Upstream changes:     - Add test for BaseDb.connect.

 -- Software Heritage autobuilder (on jenkins-debian1) <jenkins@jenkins-debian1.internal.softwareheritage.org>  Tue, 12 Feb 2019 12:37:43 +0000

swh-core (0.0.53-1~swh1) unstable-swh; urgency=medium

  * New upstream release 0.0.53     - (tagged by Antoine R. Dumont
    (@ardumont) <antoine.romain.dumont@gmail.com> on 2019-02-08 09:09:30
    +0100)
  * Upstream changes:     - v0.0.53     - Fix debian build

 -- Software Heritage autobuilder (on jenkins-debian1) <jenkins@jenkins-debian1.internal.softwareheritage.org>  Fri, 08 Feb 2019 08:12:31 +0000

swh-core (0.0.52-1~swh1) unstable-swh; urgency=medium

  * New upstream release 0.0.52     - (tagged by David Douard
    <david.douard@sdfa3.org> on 2019-02-06 15:24:04 +0100)
  * Upstream changes:     - v0.0.52

 -- Software Heritage autobuilder (on jenkins-debian1) <jenkins@jenkins-debian1.internal.softwareheritage.org>  Wed, 06 Feb 2019 14:27:14 +0000

swh-core (0.0.51-1~swh1) unstable-swh; urgency=medium

  * New upstream release 0.0.51     - (tagged by David Douard
    <david.douard@sdfa3.org> on 2019-02-01 14:28:27 +0100)
  * Upstream changes:     - v0.0.51

 -- Software Heritage autobuilder (on jenkins-debian1) <jenkins@jenkins-debian1.internal.softwareheritage.org>  Fri, 01 Feb 2019 13:31:45 +0000

swh-core (0.0.50-1~swh1) unstable-swh; urgency=medium

  * New upstream release 0.0.50     - (tagged by Nicolas Dandrimont
    <nicolas@dandrimont.eu> on 2019-01-09 15:50:58 +0100)
  * Upstream changes:     - Release swh.core v0.0.50     - Add statsd
    client module     - Log used config files

 -- Software Heritage autobuilder (on jenkins-debian1) <jenkins@jenkins-debian1.internal.softwareheritage.org>  Wed, 09 Jan 2019 14:54:37 +0000

swh-core (0.0.49-1~swh1) unstable-swh; urgency=medium

  * Make DbTestFixture.setUp() accept and pass *args and **kwargs.

 -- Software Heritage autobuilder (on jenkins-debian1) <jenkins@jenkins-debian1.internal.softwareheritage.org>  Tue, 08 Jan 2019 16:38:02 +0000

swh-core (0.0.48-1~swh1) unstable-swh; urgency=medium

  * v0.0.48
  * swh.core.cli: Update swh-db-init to make it idemtpotent

 -- Antoine R. Dumont (@ardumont) <antoine.romain.dumont@gmail.com>  Tue, 08 Jan 2019 15:33:15 +0000

swh-core (0.0.47-1~swh1) unstable-swh; urgency=medium

  * v0.0.47
  * swh.core.cli: Fix flag

 -- Antoine R. Dumont (@ardumont) <antoine.romain.dumont@gmail.com>  Tue, 08 Jan 2019 15:16:09 +0000

swh-core (0.0.46-1~swh1) unstable-swh; urgency=medium

  * v0.0.46
  * utils.grouper: Improve implementation
  * Remove now-obsolete information about swh.core.worker

 -- Antoine R. Dumont (@ardumont) <antoine.romain.dumont@gmail.com>  Tue, 08 Jan 2019 14:37:34 +0000

swh-core (0.0.45-1~swh1) unstable-swh; urgency=medium

  * Release swh.core v0.0.45
  * Compatibility with recent msgpack
  * Debian packaging-related cleanups

 -- Nicolas Dandrimont <nicolas@dandrimont.eu>  Thu, 22 Nov 2018 21:09:53 +0100

swh-core (0.0.44-1~swh1) unstable-swh; urgency=medium

  * Release swh.core v0.0.44
  * Refactor the database testing fixtures
  * Stop unsafe serialization/deserialization constructs
  * Update tests to use nose

 -- Nicolas Dandrimont <nicolas@dandrimont.eu>  Thu, 18 Oct 2018 18:20:12 +0200

swh-core (0.0.43-1~swh1) unstable-swh; urgency=medium

  * v0.0.43
  * Fix missing dependency declaration

 -- Antoine R. Dumont (@ardumont) <antoine.romain.dumont@gmail.com>  Thu, 11 Oct 2018 15:47:06 +0200

swh-core (0.0.42-1~swh1) unstable-swh; urgency=medium

  * v0.0.42
  * Fix missing dependency declaration

 -- Antoine R. Dumont (@ardumont) <antoine.romain.dumont@gmail.com>  Thu, 11 Oct 2018 15:45:25 +0200

swh-core (0.0.41-1~swh1) unstable-swh; urgency=medium

  * Add functions to generate HTTP API clients and servers from
    databases.
  * Summary: This moves the interesting parts of D505 into the core, so
    other components can use them as well.
  * Test Plan: `make test`
  * Reviewers: ardumont, seirl, #reviewers
  * Reviewed By: ardumont, #reviewers
  * Subscribers: douardda
  * Differential Revision: https://forge.softwareheritage.org/D507

 -- Valentin Lorentz <vlorentz@softwareheritage.org>  Thu, 11 Oct 2018 10:57:27 +0200

swh-core (0.0.40-1~swh1) unstable-swh; urgency=medium

  * v0.0.40
  * swh.core.api.SWHRemoteAPI: Permit to set a query timeout option

 -- Antoine R. Dumont (@ardumont) <antoine.romain.dumont@gmail.com>  Thu, 24 May 2018 12:10:03 +0200

swh-core (0.0.39-1~swh1) unstable-swh; urgency=medium

  * v0.0.39
  * package: Add missing runtime dependency

 -- Antoine R. Dumont (@ardumont) <antoine.romain.dumont@gmail.com>  Thu, 26 Apr 2018 15:24:22 +0200

swh-core (0.0.38-1~swh1) unstable-swh; urgency=medium

  * v0.0.38
  * tests: Use more reasonable psql options for db restores
  * swh.core.serializers: Add custom types serialization

 -- Antoine R. Dumont (@ardumont) <antoine.romain.dumont@gmail.com>  Thu, 26 Apr 2018 15:15:27 +0200

swh-core (0.0.37-1~swh1) unstable-swh; urgency=medium

  * v0.0.37
  * Move test fixture in swh.core.tests.server_testing module

 -- Antoine R. Dumont (@ardumont) <antoine.romain.dumont@gmail.com>  Wed, 25 Apr 2018 15:00:02 +0200

swh-core (0.0.36-1~swh1) unstable-swh; urgency=medium

  * v0.0.36
  * Migrate swh.loader.tar.tarball module in swh.core

 -- Antoine R. Dumont (@ardumont) <antoine.romain.dumont@gmail.com>  Wed, 06 Dec 2017 12:03:29 +0100

swh-core (0.0.35-1~swh1) unstable-swh; urgency=medium

  * Release swh.core version 0.0.35
  * Update packaging runes

 -- Nicolas Dandrimont <nicolas@dandrimont.eu>  Thu, 12 Oct 2017 18:07:50 +0200

swh-core (0.0.34-1~swh1) unstable-swh; urgency=medium

  * Release swh.core v0.0.34
  * New modular database test fixture

 -- Nicolas Dandrimont <nicolas@dandrimont.eu>  Mon, 07 Aug 2017 18:29:48 +0200

swh-core (0.0.33-1~swh1) unstable-swh; urgency=medium

  * Release swh.core v0.0.33
  * Be more conservative with remote API responses

 -- Nicolas Dandrimont <nicolas@dandrimont.eu>  Mon, 19 Jun 2017 19:01:38 +0200

swh-core (0.0.32-1~swh1) unstable-swh; urgency=medium

  * Release swh-core v0.0.32
  * Add asynchronous streaming methods for internal APIs
  * Remove task arguments from systemd-journal loggers

 -- Nicolas Dandrimont <nicolas@dandrimont.eu>  Tue, 09 May 2017 14:04:22 +0200

swh-core (0.0.31-1~swh1) unstable-swh; urgency=medium

  * Release swh.core v0.0.31
  * Add explicit dependency on python3-systemd

 -- Nicolas Dandrimont <nicolas@dandrimont.eu>  Fri, 07 Apr 2017 15:11:26 +0200

swh-core (0.0.30-1~swh1) unstable-swh; urgency=medium

  * Release swh.core v0.0.30
  * drop swh.core.hashutil (moved to swh.model.hashutil)
  * add a systemd logger

 -- Nicolas Dandrimont <nicolas@dandrimont.eu>  Fri, 07 Apr 2017 11:49:15 +0200

swh-core (0.0.29-1~swh1) unstable-swh; urgency=medium

  * Release swh.core v0.0.29
  * Catch proper exception in the base API client

 -- Nicolas Dandrimont <nicolas@dandrimont.eu>  Thu, 02 Feb 2017 00:19:25 +0100

swh-core (0.0.28-1~swh1) unstable-swh; urgency=medium

  * v0.0.28
  * Refactoring some common code into swh.core

 -- Antoine R. Dumont (@ardumont) <antoine.romain.dumont@gmail.com>  Thu, 26 Jan 2017 14:54:22 +0100

swh-core (0.0.27-1~swh1) unstable-swh; urgency=medium

  * v0.0.27
  * Fix issue with default boolean value

 -- Antoine R. Dumont (@ardumont) <antoine.romain.dumont@gmail.com>  Thu, 20 Oct 2016 16:15:20 +0200

swh-core (0.0.26-1~swh1) unstable-swh; urgency=medium

  * Release swh.core v0.0.26
  * Raise an exception when a configuration file exists and is
    unreadable

 -- Nicolas Dandrimont <nicolas@dandrimont.eu>  Wed, 12 Oct 2016 10:16:09 +0200

swh-core (0.0.25-1~swh1) unstable-swh; urgency=medium

  * v0.0.25
  * Add new function utils.cwd

 -- Antoine R. Dumont (@ardumont) <antoine.romain.dumont@gmail.com>  Thu, 29 Sep 2016 21:29:37 +0200

swh-core (0.0.24-1~swh1) unstable-swh; urgency=medium

  * v0.0.24
  * Deal with edge case in logger regarding json

 -- Antoine R. Dumont (@ardumont) <antoine.romain.dumont@gmail.com>  Thu, 22 Sep 2016 12:21:09 +0200

swh-core (0.0.23-1~swh1) unstable-swh; urgency=medium

  * Release swh.core v0.0.23
  * Properly fix the PyYAML dependency

 -- Nicolas Dandrimont <nicolas@dandrimont.eu>  Tue, 23 Aug 2016 16:20:29 +0200

swh-core (0.0.22-1~swh1) unstable-swh; urgency=medium

  * Release swh.core v0.0.22
  * Proper loading of yaml and ini files in all paths

 -- Nicolas Dandrimont <nicolas@dandrimont.eu>  Fri, 19 Aug 2016 15:45:55 +0200

swh-core (0.0.21-1~swh1) unstable-swh; urgency=medium

  * v0.0.21
  * Update test tools

 -- Antoine R. Dumont (@ardumont) <antoine.romain.dumont@gmail.com>  Tue, 19 Jul 2016 14:47:01 +0200

swh-core (0.0.20-1~swh1) unstable-swh; urgency=medium

  * Release swh.core v0.0.20
  * Add some generic bytes <-> escaped unicode methods

 -- Nicolas Dandrimont <nicolas@dandrimont.eu>  Tue, 14 Jun 2016 16:54:41 +0200

swh-core (0.0.19-1~swh1) unstable-swh; urgency=medium

  * v0.0.19
  * Resurrect swh.core.utils

 -- Antoine R. Dumont (@ardumont) <antoine.romain.dumont@gmail.com>  Fri, 15 Apr 2016 12:40:43 +0200

swh-core (0.0.18-1~swh1) unstable-swh; urgency=medium

  * v0.0.18
  * Add swh.core.utils
  * serializers: support UUIDs all around

 -- Antoine R. Dumont (@ardumont) <antoine.romain.dumont@gmail.com>  Sat, 26 Mar 2016 11:16:33 +0100

swh-core (0.0.17-1~swh1) unstable-swh; urgency=medium

  * Release swh.core v0.0.17
  * Allow serialization of UUIDs

 -- Nicolas Dandrimont <nicolas@dandrimont.eu>  Fri, 04 Mar 2016 11:40:56 +0100

swh-core (0.0.16-1~swh1) unstable-swh; urgency=medium

  * Release swh.core version 0.0.16
  * add bytehex_to_hash and hash_to_bytehex in hashutil
  * move scheduling utilities to swh.scheduler

 -- Nicolas Dandrimont <nicolas@dandrimont.eu>  Fri, 19 Feb 2016 18:12:10 +0100

swh-core (0.0.15-1~swh1) unstable-swh; urgency=medium

  * Release v0.0.15
  * Add hashutil.hash_git_object

 -- Nicolas Dandrimont <nicolas@dandrimont.eu>  Wed, 16 Dec 2015 16:31:26 +0100

swh-core (0.0.14-1~swh1) unstable-swh; urgency=medium

  * v0.0.14
  * Add simple README
  * Update license
  * swh.core.hashutil.hashfile can now deal with filepath as bytes

 -- Antoine R. Dumont (@ardumont) <antoine.romain.dumont@gmail.com>  Fri, 23 Oct 2015 11:13:14 +0200

swh-core (0.0.13-1~swh1) unstable-swh; urgency=medium

  * Prepare deployment of swh.core v0.0.13

 -- Nicolas Dandrimont <nicolas@dandrimont.eu>  Fri, 09 Oct 2015 17:32:49 +0200

swh-core (0.0.12-1~swh1) unstable-swh; urgency=medium

  * Prepare deployment of swh.core v0.0.12

 -- Nicolas Dandrimont <nicolas@dandrimont.eu>  Tue, 06 Oct 2015 17:34:34 +0200

swh-core (0.0.11-1~swh1) unstable-swh; urgency=medium

  * Prepare deployment of swh.core v0.0.11

 -- Nicolas Dandrimont <nicolas@dandrimont.eu>  Sat, 03 Oct 2015 15:57:03 +0200

swh-core (0.0.10-1~swh1) unstable-swh; urgency=medium

  * Prepare deploying swh.core v0.0.10

 -- Nicolas Dandrimont <nicolas@dandrimont.eu>  Sat, 03 Oct 2015 12:28:52 +0200

swh-core (0.0.9-1~swh1) unstable-swh; urgency=medium

  * Prepare deploying swh.core v0.0.9

 -- Nicolas Dandrimont <nicolas@dandrimont.eu>  Sat, 03 Oct 2015 11:36:55 +0200

swh-core (0.0.8-1~swh1) unstable-swh; urgency=medium

  * Prepare deployment of swh.core v0.0.8

 -- Nicolas Dandrimont <nicolas@dandrimont.eu>  Thu, 01 Oct 2015 12:31:44 +0200

swh-core (0.0.7-1~swh1) unstable-swh; urgency=medium

  * Prepare deployment of swh.core v0.0.7

 -- Nicolas Dandrimont <nicolas@dandrimont.eu>  Thu, 01 Oct 2015 11:29:04 +0200

swh-core (0.0.6-1~swh1) unstable-swh; urgency=medium

  * Prepare deployment of swh.core v0.0.6

 -- Nicolas Dandrimont <nicolas@dandrimont.eu>  Tue, 29 Sep 2015 16:48:44 +0200

swh-core (0.0.5-1~swh1) unstable-swh; urgency=medium

  * Prepare v0.0.5 deployment

 -- Nicolas Dandrimont <nicolas@dandrimont.eu>  Tue, 29 Sep 2015 16:08:32 +0200

swh-core (0.0.4-1~swh1) unstable-swh; urgency=medium

  * Tagging swh.core 0.0.4

 -- Nicolas Dandrimont <nicolas@dandrimont.eu>  Fri, 25 Sep 2015 15:41:26 +0200

swh-core (0.0.3-1~swh1) unstable-swh; urgency=medium

  * Tag swh.core v0.0.3

 -- Nicolas Dandrimont <nicolas@dandrimont.eu>  Fri, 25 Sep 2015 11:07:10 +0200

swh-core (0.0.2-1~swh1) unstable-swh; urgency=medium

  * Deploy v0.0.2

 -- Nicolas Dandrimont <nicolas@dandrimont.eu>  Wed, 23 Sep 2015 12:08:50 +0200

swh-core (0.0.1-1~swh1) unstable-swh; urgency=medium

  * Initial release
  * Tag v0.0.1 for deployment

 -- Nicolas Dandrimont <nicolas@dandrimont.eu>  Tue, 22 Sep 2015 14:52:26 +0200<|MERGE_RESOLUTION|>--- conflicted
+++ resolved
@@ -1,16 +1,8 @@
-<<<<<<< HEAD
-swh-core (2.0.0-1~swh1~bpo10+1) buster-swh; urgency=medium
-
-  * Rebuild for buster-swh
-
- -- Software Heritage autobuilder (on jenkins-debian1) <jenkins@jenkins-debian1.internal.softwareheritage.org>  Wed, 23 Feb 2022 09:36:32 +0000
-=======
 swh-core (2.0.0-2~swh1) unstable-swh; urgency=medium
 
   * Bump dependency constranints for pytest and pytest-postgresql.
 
  -- David Douard <david.douard@sdfa3.org>  Wed, 23 Feb 2022 10:56:37 +0100
->>>>>>> c354eb37
 
 swh-core (2.0.0-1~swh1) unstable-swh; urgency=medium
 

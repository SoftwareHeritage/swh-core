--- conflicted
+++ resolved
@@ -1,10 +1,3 @@
-<<<<<<< HEAD
-swh-core (0.0.17-1~swh1~bpo9+1) stretch-swh; urgency=medium
-
-  * Rebuild for stretch-backports.
-
- -- Nicolas Dandrimont <nicolas@dandrimont.eu>  Fri, 04 Mar 2016 11:40:56 +0100
-=======
 swh-core (0.0.18-1~swh1) unstable-swh; urgency=medium
 
   * v0.0.18
@@ -12,7 +5,6 @@
   * serializers: support UUIDs all around
 
  -- Antoine R. Dumont (@ardumont) <antoine.romain.dumont@gmail.com>  Sat, 26 Mar 2016 11:16:33 +0100
->>>>>>> c045671c
 
 swh-core (0.0.17-1~swh1) unstable-swh; urgency=medium
 

--- conflicted
+++ resolved
@@ -1,17 +1,9 @@
-<<<<<<< HEAD
-swh-core (0.0.32-1~swh1~bpo9+1) stretch-swh; urgency=medium
-
-  * Rebuild for stretch-backports.
-
- -- Nicolas Dandrimont <nicolas@dandrimont.eu>  Tue, 09 May 2017 14:04:22 +0200
-=======
 swh-core (0.0.33-1~swh1) unstable-swh; urgency=medium
 
   * Release swh.core v0.0.33
   * Be more conservative with remote API responses
 
  -- Nicolas Dandrimont <nicolas@dandrimont.eu>  Mon, 19 Jun 2017 19:01:38 +0200
->>>>>>> 5a800814
 
 swh-core (0.0.32-1~swh1) unstable-swh; urgency=medium
 

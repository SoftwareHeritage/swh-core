--- conflicted
+++ resolved
@@ -1,17 +1,9 @@
-<<<<<<< HEAD
-swh-core (0.0.20-1~swh1~bpo9+1) stretch-swh; urgency=medium
-
-  * Rebuild for stretch-backports.
-
- -- Nicolas Dandrimont <nicolas@dandrimont.eu>  Tue, 14 Jun 2016 16:54:41 +0200
-=======
 swh-core (0.0.21-1~swh1) unstable-swh; urgency=medium
 
   * v0.0.21
   * Update test tools
 
  -- Antoine R. Dumont (@ardumont) <antoine.romain.dumont@gmail.com>  Tue, 19 Jul 2016 14:47:01 +0200
->>>>>>> 97e1f1d0
 
 swh-core (0.0.20-1~swh1) unstable-swh; urgency=medium
 

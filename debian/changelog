--- conflicted
+++ resolved
@@ -1,10 +1,3 @@
-<<<<<<< HEAD
-swh-core (0.8.0-1~swh1~bpo10+1) buster-swh; urgency=medium
-
-  * Rebuild for buster-swh
-
- -- Software Heritage autobuilder (on jenkins-debian1) <jenkins@jenkins-debian1.internal.softwareheritage.org>  Fri, 30 Oct 2020 08:14:18 +0000
-=======
 swh-core (0.9.0-1~swh1) unstable-swh; urgency=medium
 
   * New upstream release 0.9.0     - (tagged by Antoine R. Dumont
@@ -20,7 +13,6 @@
     disambiguate arg 'request' through typing
 
  -- Software Heritage autobuilder (on jenkins-debian1) <jenkins@jenkins-debian1.internal.softwareheritage.org>  Fri, 20 Nov 2020 14:37:00 +0000
->>>>>>> bc8ae152
 
 swh-core (0.8.0-1~swh1) unstable-swh; urgency=medium
 

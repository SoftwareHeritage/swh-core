--- conflicted
+++ resolved
@@ -1,10 +1,3 @@
-<<<<<<< HEAD
-swh-core (0.0.85-1~swh2~bpo10+1) buster-swh; urgency=medium
-
-  * Rebuild for buster-swh
-
- -- Software Heritage autobuilder (on jenkins-debian1) <jenkins@jenkins-debian1.internal.softwareheritage.org>  Thu, 16 Jan 2020 10:20:10 +0000
-=======
 swh-core (0.0.86-1~swh1) unstable-swh; urgency=medium
 
   * New upstream release 0.0.86     - (tagged by Antoine R. Dumont
@@ -15,7 +8,6 @@
     warnings
 
  -- Software Heritage autobuilder (on jenkins-debian1) <jenkins@jenkins-debian1.internal.softwareheritage.org>  Thu, 23 Jan 2020 08:12:40 +0000
->>>>>>> 2b25c49c
 
 swh-core (0.0.85-1~swh2) unstable-swh; urgency=medium
 

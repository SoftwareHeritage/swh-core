<<<<<<< HEAD
swh-core (0.0.29-1~swh1~bpo9+1) stretch-swh; urgency=medium

  * Rebuild for stretch-backports.

 -- Nicolas Dandrimont <nicolas@dandrimont.eu>  Thu, 02 Feb 2017 00:19:25 +0100
=======
swh-core (0.0.30-1~swh1) unstable-swh; urgency=medium

  * Release swh.core v0.0.30
  * drop swh.core.hashutil (moved to swh.model.hashutil)
  * add a systemd logger

 -- Nicolas Dandrimont <nicolas@dandrimont.eu>  Fri, 07 Apr 2017 11:49:15 +0200
>>>>>>> 6f770169

swh-core (0.0.29-1~swh1) unstable-swh; urgency=medium

  * Release swh.core v0.0.29
  * Catch proper exception in the base API client

 -- Nicolas Dandrimont <nicolas@dandrimont.eu>  Thu, 02 Feb 2017 00:19:25 +0100

swh-core (0.0.28-1~swh1) unstable-swh; urgency=medium

  * v0.0.28
  * Refactoring some common code into swh.core

 -- Antoine R. Dumont (@ardumont) <antoine.romain.dumont@gmail.com>  Thu, 26 Jan 2017 14:54:22 +0100

swh-core (0.0.27-1~swh1) unstable-swh; urgency=medium

  * v0.0.27
  * Fix issue with default boolean value

 -- Antoine R. Dumont (@ardumont) <antoine.romain.dumont@gmail.com>  Thu, 20 Oct 2016 16:15:20 +0200

swh-core (0.0.26-1~swh1) unstable-swh; urgency=medium

  * Release swh.core v0.0.26
  * Raise an exception when a configuration file exists and is
    unreadable

 -- Nicolas Dandrimont <nicolas@dandrimont.eu>  Wed, 12 Oct 2016 10:16:09 +0200

swh-core (0.0.25-1~swh1) unstable-swh; urgency=medium

  * v0.0.25
  * Add new function utils.cwd

 -- Antoine R. Dumont (@ardumont) <antoine.romain.dumont@gmail.com>  Thu, 29 Sep 2016 21:29:37 +0200

swh-core (0.0.24-1~swh1) unstable-swh; urgency=medium

  * v0.0.24
  * Deal with edge case in logger regarding json

 -- Antoine R. Dumont (@ardumont) <antoine.romain.dumont@gmail.com>  Thu, 22 Sep 2016 12:21:09 +0200

swh-core (0.0.23-1~swh1) unstable-swh; urgency=medium

  * Release swh.core v0.0.23
  * Properly fix the PyYAML dependency

 -- Nicolas Dandrimont <nicolas@dandrimont.eu>  Tue, 23 Aug 2016 16:20:29 +0200

swh-core (0.0.22-1~swh1) unstable-swh; urgency=medium

  * Release swh.core v0.0.22
  * Proper loading of yaml and ini files in all paths

 -- Nicolas Dandrimont <nicolas@dandrimont.eu>  Fri, 19 Aug 2016 15:45:55 +0200

swh-core (0.0.21-1~swh1) unstable-swh; urgency=medium

  * v0.0.21
  * Update test tools

 -- Antoine R. Dumont (@ardumont) <antoine.romain.dumont@gmail.com>  Tue, 19 Jul 2016 14:47:01 +0200

swh-core (0.0.20-1~swh1) unstable-swh; urgency=medium

  * Release swh.core v0.0.20
  * Add some generic bytes <-> escaped unicode methods

 -- Nicolas Dandrimont <nicolas@dandrimont.eu>  Tue, 14 Jun 2016 16:54:41 +0200

swh-core (0.0.19-1~swh1) unstable-swh; urgency=medium

  * v0.0.19
  * Resurrect swh.core.utils

 -- Antoine R. Dumont (@ardumont) <antoine.romain.dumont@gmail.com>  Fri, 15 Apr 2016 12:40:43 +0200

swh-core (0.0.18-1~swh1) unstable-swh; urgency=medium

  * v0.0.18
  * Add swh.core.utils
  * serializers: support UUIDs all around

 -- Antoine R. Dumont (@ardumont) <antoine.romain.dumont@gmail.com>  Sat, 26 Mar 2016 11:16:33 +0100

swh-core (0.0.17-1~swh1) unstable-swh; urgency=medium

  * Release swh.core v0.0.17
  * Allow serialization of UUIDs

 -- Nicolas Dandrimont <nicolas@dandrimont.eu>  Fri, 04 Mar 2016 11:40:56 +0100

swh-core (0.0.16-1~swh1) unstable-swh; urgency=medium

  * Release swh.core version 0.0.16
  * add bytehex_to_hash and hash_to_bytehex in hashutil
  * move scheduling utilities to swh.scheduler

 -- Nicolas Dandrimont <nicolas@dandrimont.eu>  Fri, 19 Feb 2016 18:12:10 +0100

swh-core (0.0.15-1~swh1) unstable-swh; urgency=medium

  * Release v0.0.15
  * Add hashutil.hash_git_object

 -- Nicolas Dandrimont <nicolas@dandrimont.eu>  Wed, 16 Dec 2015 16:31:26 +0100

swh-core (0.0.14-1~swh1) unstable-swh; urgency=medium

  * v0.0.14
  * Add simple README
  * Update license
  * swh.core.hashutil.hashfile can now deal with filepath as bytes

 -- Antoine R. Dumont (@ardumont) <antoine.romain.dumont@gmail.com>  Fri, 23 Oct 2015 11:13:14 +0200

swh-core (0.0.13-1~swh1) unstable-swh; urgency=medium

  * Prepare deployment of swh.core v0.0.13

 -- Nicolas Dandrimont <nicolas@dandrimont.eu>  Fri, 09 Oct 2015 17:32:49 +0200

swh-core (0.0.12-1~swh1) unstable-swh; urgency=medium

  * Prepare deployment of swh.core v0.0.12

 -- Nicolas Dandrimont <nicolas@dandrimont.eu>  Tue, 06 Oct 2015 17:34:34 +0200

swh-core (0.0.11-1~swh1) unstable-swh; urgency=medium

  * Prepare deployment of swh.core v0.0.11

 -- Nicolas Dandrimont <nicolas@dandrimont.eu>  Sat, 03 Oct 2015 15:57:03 +0200

swh-core (0.0.10-1~swh1) unstable-swh; urgency=medium

  * Prepare deploying swh.core v0.0.10

 -- Nicolas Dandrimont <nicolas@dandrimont.eu>  Sat, 03 Oct 2015 12:28:52 +0200

swh-core (0.0.9-1~swh1) unstable-swh; urgency=medium

  * Prepare deploying swh.core v0.0.9

 -- Nicolas Dandrimont <nicolas@dandrimont.eu>  Sat, 03 Oct 2015 11:36:55 +0200

swh-core (0.0.8-1~swh1) unstable-swh; urgency=medium

  * Prepare deployment of swh.core v0.0.8

 -- Nicolas Dandrimont <nicolas@dandrimont.eu>  Thu, 01 Oct 2015 12:31:44 +0200

swh-core (0.0.7-1~swh1) unstable-swh; urgency=medium

  * Prepare deployment of swh.core v0.0.7

 -- Nicolas Dandrimont <nicolas@dandrimont.eu>  Thu, 01 Oct 2015 11:29:04 +0200

swh-core (0.0.6-1~swh1) unstable-swh; urgency=medium

  * Prepare deployment of swh.core v0.0.6

 -- Nicolas Dandrimont <nicolas@dandrimont.eu>  Tue, 29 Sep 2015 16:48:44 +0200

swh-core (0.0.5-1~swh1) unstable-swh; urgency=medium

  * Prepare v0.0.5 deployment

 -- Nicolas Dandrimont <nicolas@dandrimont.eu>  Tue, 29 Sep 2015 16:08:32 +0200

swh-core (0.0.4-1~swh1) unstable-swh; urgency=medium

  * Tagging swh.core 0.0.4

 -- Nicolas Dandrimont <nicolas@dandrimont.eu>  Fri, 25 Sep 2015 15:41:26 +0200

swh-core (0.0.3-1~swh1) unstable-swh; urgency=medium

  * Tag swh.core v0.0.3

 -- Nicolas Dandrimont <nicolas@dandrimont.eu>  Fri, 25 Sep 2015 11:07:10 +0200

swh-core (0.0.2-1~swh1) unstable-swh; urgency=medium

  * Deploy v0.0.2

 -- Nicolas Dandrimont <nicolas@dandrimont.eu>  Wed, 23 Sep 2015 12:08:50 +0200

swh-core (0.0.1-1~swh1) unstable-swh; urgency=medium

  * Initial release
  * Tag v0.0.1 for deployment

 -- Nicolas Dandrimont <nicolas@dandrimont.eu>  Tue, 22 Sep 2015 14:52:26 +0200<|MERGE_RESOLUTION|>--- conflicted
+++ resolved
@@ -1,10 +1,3 @@
-<<<<<<< HEAD
-swh-core (0.0.29-1~swh1~bpo9+1) stretch-swh; urgency=medium
-
-  * Rebuild for stretch-backports.
-
- -- Nicolas Dandrimont <nicolas@dandrimont.eu>  Thu, 02 Feb 2017 00:19:25 +0100
-=======
 swh-core (0.0.30-1~swh1) unstable-swh; urgency=medium
 
   * Release swh.core v0.0.30
@@ -12,7 +5,6 @@
   * add a systemd logger
 
  -- Nicolas Dandrimont <nicolas@dandrimont.eu>  Fri, 07 Apr 2017 11:49:15 +0200
->>>>>>> 6f770169
 
 swh-core (0.0.29-1~swh1) unstable-swh; urgency=medium
 

--- conflicted
+++ resolved
@@ -1,17 +1,9 @@
-<<<<<<< HEAD
-swh-core (0.0.35-1~swh1~bpo9+1) stretch-swh; urgency=medium
-
-  * Rebuild for stretch-backports.
-
- -- Nicolas Dandrimont <nicolas@dandrimont.eu>  Thu, 12 Oct 2017 18:07:50 +0200
-=======
 swh-core (0.0.36-1~swh1) unstable-swh; urgency=medium
 
   * v0.0.36
   * Migrate swh.loader.tar.tarball module in swh.core
 
  -- Antoine R. Dumont (@ardumont) <antoine.romain.dumont@gmail.com>  Wed, 06 Dec 2017 12:03:29 +0100
->>>>>>> e2fced27
 
 swh-core (0.0.35-1~swh1) unstable-swh; urgency=medium
 

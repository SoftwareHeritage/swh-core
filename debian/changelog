<<<<<<< HEAD
swh-core (0.0.28-1~swh1~bpo9+1) stretch-swh; urgency=medium

  * Rebuild for stretch-backports.

 -- Antoine R. Dumont (@ardumont) <antoine.romain.dumont@gmail.com>  Thu, 26 Jan 2017 14:54:22 +0100
=======
swh-core (0.0.29-1~swh1) unstable-swh; urgency=medium

  * Release swh.core v0.0.29
  * Catch proper exception in the base API client

 -- Nicolas Dandrimont <nicolas@dandrimont.eu>  Thu, 02 Feb 2017 00:19:25 +0100
>>>>>>> 104555e1

swh-core (0.0.28-1~swh1) unstable-swh; urgency=medium

  * v0.0.28
  * Refactoring some common code into swh.core

 -- Antoine R. Dumont (@ardumont) <antoine.romain.dumont@gmail.com>  Thu, 26 Jan 2017 14:54:22 +0100

swh-core (0.0.27-1~swh1) unstable-swh; urgency=medium

  * v0.0.27
  * Fix issue with default boolean value

 -- Antoine R. Dumont (@ardumont) <antoine.romain.dumont@gmail.com>  Thu, 20 Oct 2016 16:15:20 +0200

swh-core (0.0.26-1~swh1) unstable-swh; urgency=medium

  * Release swh.core v0.0.26
  * Raise an exception when a configuration file exists and is
    unreadable

 -- Nicolas Dandrimont <nicolas@dandrimont.eu>  Wed, 12 Oct 2016 10:16:09 +0200

swh-core (0.0.25-1~swh1) unstable-swh; urgency=medium

  * v0.0.25
  * Add new function utils.cwd

 -- Antoine R. Dumont (@ardumont) <antoine.romain.dumont@gmail.com>  Thu, 29 Sep 2016 21:29:37 +0200

swh-core (0.0.24-1~swh1) unstable-swh; urgency=medium

  * v0.0.24
  * Deal with edge case in logger regarding json

 -- Antoine R. Dumont (@ardumont) <antoine.romain.dumont@gmail.com>  Thu, 22 Sep 2016 12:21:09 +0200

swh-core (0.0.23-1~swh1) unstable-swh; urgency=medium

  * Release swh.core v0.0.23
  * Properly fix the PyYAML dependency

 -- Nicolas Dandrimont <nicolas@dandrimont.eu>  Tue, 23 Aug 2016 16:20:29 +0200

swh-core (0.0.22-1~swh1) unstable-swh; urgency=medium

  * Release swh.core v0.0.22
  * Proper loading of yaml and ini files in all paths

 -- Nicolas Dandrimont <nicolas@dandrimont.eu>  Fri, 19 Aug 2016 15:45:55 +0200

swh-core (0.0.21-1~swh1) unstable-swh; urgency=medium

  * v0.0.21
  * Update test tools

 -- Antoine R. Dumont (@ardumont) <antoine.romain.dumont@gmail.com>  Tue, 19 Jul 2016 14:47:01 +0200

swh-core (0.0.20-1~swh1) unstable-swh; urgency=medium

  * Release swh.core v0.0.20
  * Add some generic bytes <-> escaped unicode methods

 -- Nicolas Dandrimont <nicolas@dandrimont.eu>  Tue, 14 Jun 2016 16:54:41 +0200

swh-core (0.0.19-1~swh1) unstable-swh; urgency=medium

  * v0.0.19
  * Resurrect swh.core.utils

 -- Antoine R. Dumont (@ardumont) <antoine.romain.dumont@gmail.com>  Fri, 15 Apr 2016 12:40:43 +0200

swh-core (0.0.18-1~swh1) unstable-swh; urgency=medium

  * v0.0.18
  * Add swh.core.utils
  * serializers: support UUIDs all around

 -- Antoine R. Dumont (@ardumont) <antoine.romain.dumont@gmail.com>  Sat, 26 Mar 2016 11:16:33 +0100

swh-core (0.0.17-1~swh1) unstable-swh; urgency=medium

  * Release swh.core v0.0.17
  * Allow serialization of UUIDs

 -- Nicolas Dandrimont <nicolas@dandrimont.eu>  Fri, 04 Mar 2016 11:40:56 +0100

swh-core (0.0.16-1~swh1) unstable-swh; urgency=medium

  * Release swh.core version 0.0.16
  * add bytehex_to_hash and hash_to_bytehex in hashutil
  * move scheduling utilities to swh.scheduler

 -- Nicolas Dandrimont <nicolas@dandrimont.eu>  Fri, 19 Feb 2016 18:12:10 +0100

swh-core (0.0.15-1~swh1) unstable-swh; urgency=medium

  * Release v0.0.15
  * Add hashutil.hash_git_object

 -- Nicolas Dandrimont <nicolas@dandrimont.eu>  Wed, 16 Dec 2015 16:31:26 +0100

swh-core (0.0.14-1~swh1) unstable-swh; urgency=medium

  * v0.0.14
  * Add simple README
  * Update license
  * swh.core.hashutil.hashfile can now deal with filepath as bytes

 -- Antoine R. Dumont (@ardumont) <antoine.romain.dumont@gmail.com>  Fri, 23 Oct 2015 11:13:14 +0200

swh-core (0.0.13-1~swh1) unstable-swh; urgency=medium

  * Prepare deployment of swh.core v0.0.13

 -- Nicolas Dandrimont <nicolas@dandrimont.eu>  Fri, 09 Oct 2015 17:32:49 +0200

swh-core (0.0.12-1~swh1) unstable-swh; urgency=medium

  * Prepare deployment of swh.core v0.0.12

 -- Nicolas Dandrimont <nicolas@dandrimont.eu>  Tue, 06 Oct 2015 17:34:34 +0200

swh-core (0.0.11-1~swh1) unstable-swh; urgency=medium

  * Prepare deployment of swh.core v0.0.11

 -- Nicolas Dandrimont <nicolas@dandrimont.eu>  Sat, 03 Oct 2015 15:57:03 +0200

swh-core (0.0.10-1~swh1) unstable-swh; urgency=medium

  * Prepare deploying swh.core v0.0.10

 -- Nicolas Dandrimont <nicolas@dandrimont.eu>  Sat, 03 Oct 2015 12:28:52 +0200

swh-core (0.0.9-1~swh1) unstable-swh; urgency=medium

  * Prepare deploying swh.core v0.0.9

 -- Nicolas Dandrimont <nicolas@dandrimont.eu>  Sat, 03 Oct 2015 11:36:55 +0200

swh-core (0.0.8-1~swh1) unstable-swh; urgency=medium

  * Prepare deployment of swh.core v0.0.8

 -- Nicolas Dandrimont <nicolas@dandrimont.eu>  Thu, 01 Oct 2015 12:31:44 +0200

swh-core (0.0.7-1~swh1) unstable-swh; urgency=medium

  * Prepare deployment of swh.core v0.0.7

 -- Nicolas Dandrimont <nicolas@dandrimont.eu>  Thu, 01 Oct 2015 11:29:04 +0200

swh-core (0.0.6-1~swh1) unstable-swh; urgency=medium

  * Prepare deployment of swh.core v0.0.6

 -- Nicolas Dandrimont <nicolas@dandrimont.eu>  Tue, 29 Sep 2015 16:48:44 +0200

swh-core (0.0.5-1~swh1) unstable-swh; urgency=medium

  * Prepare v0.0.5 deployment

 -- Nicolas Dandrimont <nicolas@dandrimont.eu>  Tue, 29 Sep 2015 16:08:32 +0200

swh-core (0.0.4-1~swh1) unstable-swh; urgency=medium

  * Tagging swh.core 0.0.4

 -- Nicolas Dandrimont <nicolas@dandrimont.eu>  Fri, 25 Sep 2015 15:41:26 +0200

swh-core (0.0.3-1~swh1) unstable-swh; urgency=medium

  * Tag swh.core v0.0.3

 -- Nicolas Dandrimont <nicolas@dandrimont.eu>  Fri, 25 Sep 2015 11:07:10 +0200

swh-core (0.0.2-1~swh1) unstable-swh; urgency=medium

  * Deploy v0.0.2

 -- Nicolas Dandrimont <nicolas@dandrimont.eu>  Wed, 23 Sep 2015 12:08:50 +0200

swh-core (0.0.1-1~swh1) unstable-swh; urgency=medium

  * Initial release
  * Tag v0.0.1 for deployment

 -- Nicolas Dandrimont <nicolas@dandrimont.eu>  Tue, 22 Sep 2015 14:52:26 +0200<|MERGE_RESOLUTION|>--- conflicted
+++ resolved
@@ -1,17 +1,9 @@
-<<<<<<< HEAD
-swh-core (0.0.28-1~swh1~bpo9+1) stretch-swh; urgency=medium
-
-  * Rebuild for stretch-backports.
-
- -- Antoine R. Dumont (@ardumont) <antoine.romain.dumont@gmail.com>  Thu, 26 Jan 2017 14:54:22 +0100
-=======
 swh-core (0.0.29-1~swh1) unstable-swh; urgency=medium
 
   * Release swh.core v0.0.29
   * Catch proper exception in the base API client
 
  -- Nicolas Dandrimont <nicolas@dandrimont.eu>  Thu, 02 Feb 2017 00:19:25 +0100
->>>>>>> 104555e1
 
 swh-core (0.0.28-1~swh1) unstable-swh; urgency=medium
 

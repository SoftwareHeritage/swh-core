<<<<<<< HEAD
swh-core (0.0.1-1~swh1~bpo9+1) stretch-swh; urgency=medium

  * Rebuild for stretch-backports.

 -- Nicolas Dandrimont <nicolas@dandrimont.eu>  Tue, 22 Sep 2015 14:52:26 +0200
=======
swh-core (0.0.2-1~swh1) unstable-swh; urgency=medium

  * Deploy v0.0.2

 -- Nicolas Dandrimont <nicolas@dandrimont.eu>  Wed, 23 Sep 2015 12:08:50 +0200
>>>>>>> 83183ec3

swh-core (0.0.1-1~swh1) unstable-swh; urgency=medium

  * Initial release
  * Tag v0.0.1 for deployment

 -- Nicolas Dandrimont <nicolas@dandrimont.eu>  Tue, 22 Sep 2015 14:52:26 +0200<|MERGE_RESOLUTION|>--- conflicted
+++ resolved
@@ -1,16 +1,8 @@
-<<<<<<< HEAD
-swh-core (0.0.1-1~swh1~bpo9+1) stretch-swh; urgency=medium
-
-  * Rebuild for stretch-backports.
-
- -- Nicolas Dandrimont <nicolas@dandrimont.eu>  Tue, 22 Sep 2015 14:52:26 +0200
-=======
 swh-core (0.0.2-1~swh1) unstable-swh; urgency=medium
 
   * Deploy v0.0.2
 
  -- Nicolas Dandrimont <nicolas@dandrimont.eu>  Wed, 23 Sep 2015 12:08:50 +0200
->>>>>>> 83183ec3
 
 swh-core (0.0.1-1~swh1) unstable-swh; urgency=medium
 

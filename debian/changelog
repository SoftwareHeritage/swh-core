--- conflicted
+++ resolved
@@ -1,10 +1,3 @@
-<<<<<<< HEAD
-swh-core (0.0.87-1~swh2~bpo10+1) buster-swh; urgency=medium
-
-  * Rebuild for buster-swh
-
- -- Software Heritage autobuilder (on jenkins-debian1) <jenkins@jenkins-debian1.internal.softwareheritage.org>  Thu, 30 Jan 2020 13:16:06 +0000
-=======
 swh-core (0.0.88-1~swh1) unstable-swh; urgency=medium
 
   * New upstream release 0.0.88     - (tagged by Valentin Lorentz
@@ -13,7 +6,6 @@
     simple dictionary instead of pickled exception.
 
  -- Software Heritage autobuilder (on jenkins-debian1) <jenkins@jenkins-debian1.internal.softwareheritage.org>  Fri, 14 Feb 2020 11:27:02 +0000
->>>>>>> da33d358
 
 swh-core (0.0.87-1~swh2) unstable-swh; urgency=medium
 

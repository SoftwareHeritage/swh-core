--- conflicted
+++ resolved
@@ -1,17 +1,9 @@
-<<<<<<< HEAD
-swh-core (0.0.24-1~swh1~bpo9+1) stretch-swh; urgency=medium
-
-  * Rebuild for stretch-backports.
-
- -- Antoine R. Dumont (@ardumont) <antoine.romain.dumont@gmail.com>  Thu, 22 Sep 2016 12:21:09 +0200
-=======
 swh-core (0.0.25-1~swh1) unstable-swh; urgency=medium
 
   * v0.0.25
   * Add new function utils.cwd
 
  -- Antoine R. Dumont (@ardumont) <antoine.romain.dumont@gmail.com>  Thu, 29 Sep 2016 21:29:37 +0200
->>>>>>> b3e64e13
 
 swh-core (0.0.24-1~swh1) unstable-swh; urgency=medium
 

<<<<<<< HEAD
swh-core (0.0.60-1~swh1~bpo9+1) stretch-swh; urgency=medium

  * Rebuild for stretch-swh

 -- Software Heritage autobuilder (on jenkins-debian1) <jenkins@jenkins-debian1.internal.softwareheritage.org>  Mon, 06 May 2019 13:34:02 +0000
=======
swh-core (0.0.61-1~swh1) unstable-swh; urgency=medium

  * New upstream release 0.0.61     - (tagged by David Douard
    <david.douard@sdfa3.org> on 2019-05-17 10:32:07 +0200)
  * Upstream changes:     - v0.0.61

 -- Software Heritage autobuilder (on jenkins-debian1) <jenkins@jenkins-debian1.internal.softwareheritage.org>  Fri, 17 May 2019 08:38:08 +0000
>>>>>>> 2240ea5d

swh-core (0.0.60-1~swh1) unstable-swh; urgency=medium

  * New upstream release 0.0.60     - (tagged by David Douard
    <david.douard@sdfa3.org> on 2019-05-06 15:27:44 +0200)
  * Upstream changes:     - v0.0.60

 -- Software Heritage autobuilder (on jenkins-debian1) <jenkins@jenkins-debian1.internal.softwareheritage.org>  Mon, 06 May 2019 13:32:48 +0000

swh-core (0.0.59-1~swh1) unstable-swh; urgency=medium

  * New upstream release 0.0.59     - (tagged by Valentin Lorentz
    <vlorentz@softwareheritage.org> on 2019-04-09 16:55:41 +0200)
  * Upstream changes:     - Explicitely give Db connections back to the
    pool.     - So they gracefully release the connection on error
    instead     - of relying on reference-counting to call the Db's
    `__del__`     - (which does not happen in Hypothesis tests) because
    a ref     - to it is kept via the traceback object.

 -- Software Heritage autobuilder (on jenkins-debian1) <jenkins@jenkins-debian1.internal.softwareheritage.org>  Tue, 09 Apr 2019 16:12:32 +0000

swh-core (0.0.58-1~swh1) unstable-swh; urgency=medium

  * New upstream release 0.0.58     - (tagged by Antoine Lambert
    <antoine.lambert@inria.fr> on 2019-04-02 17:19:05 +0200)
  * Upstream changes:     - version 0.0.58

 -- Software Heritage autobuilder (on jenkins-debian1) <jenkins@jenkins-debian1.internal.softwareheritage.org>  Tue, 02 Apr 2019 15:24:34 +0000

swh-core (0.0.57-1~swh1) unstable-swh; urgency=medium

  * New upstream release 0.0.57     - (tagged by Nicolas Dandrimont
    <nicolas@dandrimont.eu> on 2019-03-28 15:51:27 +0100)
  * Upstream changes:     - Release swh.core v0.0.57     - Move to
    native async primitives     - Fix statsd.timed exceptional behavior
    bug/misfeature     - Fix SWHRemoteAPI post_stream method

 -- Software Heritage autobuilder (on jenkins-debian1) <jenkins@jenkins-debian1.internal.softwareheritage.org>  Thu, 28 Mar 2019 14:55:58 +0000

swh-core (0.0.56-1~swh1) unstable-swh; urgency=medium

  * New upstream release 0.0.56     - (tagged by David Douard
    <david.douard@sdfa3.org> on 2019-03-19 10:17:06 +0100)
  * Upstream changes:     - v0.0.56

 -- Software Heritage autobuilder (on jenkins-debian1) <jenkins@jenkins-debian1.internal.softwareheritage.org>  Tue, 19 Mar 2019 09:27:18 +0000

swh-core (0.0.55-1~swh1) unstable-swh; urgency=medium

  * New upstream release 0.0.55     - (tagged by Antoine R. Dumont
    (@ardumont) <antoine.romain.dumont@gmail.com> on 2019-02-19 12:28:26
    +0100)
  * Upstream changes:     - v0.0.55     - Fix runtime dependencies

 -- Software Heritage autobuilder (on jenkins-debian1) <jenkins@jenkins-debian1.internal.softwareheritage.org>  Tue, 19 Feb 2019 11:32:28 +0000

swh-core (0.0.54-1~swh2) unstable-swh; urgency=medium

  * New upstream release 0.0.54
  * Upstream changes:     - Add missing build dependencies

 -- Antoine R. Dumont (@ardumont) <antoine.romain.dumont@gmail.com>  Tue, 12 Feb 2019 16:25:34 +0000

swh-core (0.0.54-1~swh1) unstable-swh; urgency=medium

  * New upstream release 0.0.54     - (tagged by Valentin Lorentz
    <vlorentz@softwareheritage.org> on 2019-02-11 16:47:18 +0100)
  * Upstream changes:     - Add test for BaseDb.connect.

 -- Software Heritage autobuilder (on jenkins-debian1) <jenkins@jenkins-debian1.internal.softwareheritage.org>  Tue, 12 Feb 2019 12:37:43 +0000

swh-core (0.0.53-1~swh1) unstable-swh; urgency=medium

  * New upstream release 0.0.53     - (tagged by Antoine R. Dumont
    (@ardumont) <antoine.romain.dumont@gmail.com> on 2019-02-08 09:09:30
    +0100)
  * Upstream changes:     - v0.0.53     - Fix debian build

 -- Software Heritage autobuilder (on jenkins-debian1) <jenkins@jenkins-debian1.internal.softwareheritage.org>  Fri, 08 Feb 2019 08:12:31 +0000

swh-core (0.0.52-1~swh1) unstable-swh; urgency=medium

  * New upstream release 0.0.52     - (tagged by David Douard
    <david.douard@sdfa3.org> on 2019-02-06 15:24:04 +0100)
  * Upstream changes:     - v0.0.52

 -- Software Heritage autobuilder (on jenkins-debian1) <jenkins@jenkins-debian1.internal.softwareheritage.org>  Wed, 06 Feb 2019 14:27:14 +0000

swh-core (0.0.51-1~swh1) unstable-swh; urgency=medium

  * New upstream release 0.0.51     - (tagged by David Douard
    <david.douard@sdfa3.org> on 2019-02-01 14:28:27 +0100)
  * Upstream changes:     - v0.0.51

 -- Software Heritage autobuilder (on jenkins-debian1) <jenkins@jenkins-debian1.internal.softwareheritage.org>  Fri, 01 Feb 2019 13:31:45 +0000

swh-core (0.0.50-1~swh1) unstable-swh; urgency=medium

  * New upstream release 0.0.50     - (tagged by Nicolas Dandrimont
    <nicolas@dandrimont.eu> on 2019-01-09 15:50:58 +0100)
  * Upstream changes:     - Release swh.core v0.0.50     - Add statsd
    client module     - Log used config files

 -- Software Heritage autobuilder (on jenkins-debian1) <jenkins@jenkins-debian1.internal.softwareheritage.org>  Wed, 09 Jan 2019 14:54:37 +0000

swh-core (0.0.49-1~swh1) unstable-swh; urgency=medium

  * Make DbTestFixture.setUp() accept and pass *args and **kwargs.

 -- Software Heritage autobuilder (on jenkins-debian1) <jenkins@jenkins-debian1.internal.softwareheritage.org>  Tue, 08 Jan 2019 16:38:02 +0000

swh-core (0.0.48-1~swh1) unstable-swh; urgency=medium

  * v0.0.48
  * swh.core.cli: Update swh-db-init to make it idemtpotent

 -- Antoine R. Dumont (@ardumont) <antoine.romain.dumont@gmail.com>  Tue, 08 Jan 2019 15:33:15 +0000

swh-core (0.0.47-1~swh1) unstable-swh; urgency=medium

  * v0.0.47
  * swh.core.cli: Fix flag

 -- Antoine R. Dumont (@ardumont) <antoine.romain.dumont@gmail.com>  Tue, 08 Jan 2019 15:16:09 +0000

swh-core (0.0.46-1~swh1) unstable-swh; urgency=medium

  * v0.0.46
  * utils.grouper: Improve implementation
  * Remove now-obsolete information about swh.core.worker

 -- Antoine R. Dumont (@ardumont) <antoine.romain.dumont@gmail.com>  Tue, 08 Jan 2019 14:37:34 +0000

swh-core (0.0.45-1~swh1) unstable-swh; urgency=medium

  * Release swh.core v0.0.45
  * Compatibility with recent msgpack
  * Debian packaging-related cleanups

 -- Nicolas Dandrimont <nicolas@dandrimont.eu>  Thu, 22 Nov 2018 21:09:53 +0100

swh-core (0.0.44-1~swh1) unstable-swh; urgency=medium

  * Release swh.core v0.0.44
  * Refactor the database testing fixtures
  * Stop unsafe serialization/deserialization constructs
  * Update tests to use nose

 -- Nicolas Dandrimont <nicolas@dandrimont.eu>  Thu, 18 Oct 2018 18:20:12 +0200

swh-core (0.0.43-1~swh1) unstable-swh; urgency=medium

  * v0.0.43
  * Fix missing dependency declaration

 -- Antoine R. Dumont (@ardumont) <antoine.romain.dumont@gmail.com>  Thu, 11 Oct 2018 15:47:06 +0200

swh-core (0.0.42-1~swh1) unstable-swh; urgency=medium

  * v0.0.42
  * Fix missing dependency declaration

 -- Antoine R. Dumont (@ardumont) <antoine.romain.dumont@gmail.com>  Thu, 11 Oct 2018 15:45:25 +0200

swh-core (0.0.41-1~swh1) unstable-swh; urgency=medium

  * Add functions to generate HTTP API clients and servers from
    databases.
  * Summary: This moves the interesting parts of D505 into the core, so
    other components can use them as well.
  * Test Plan: `make test`
  * Reviewers: ardumont, seirl, #reviewers
  * Reviewed By: ardumont, #reviewers
  * Subscribers: douardda
  * Differential Revision: https://forge.softwareheritage.org/D507

 -- Valentin Lorentz <vlorentz@softwareheritage.org>  Thu, 11 Oct 2018 10:57:27 +0200

swh-core (0.0.40-1~swh1) unstable-swh; urgency=medium

  * v0.0.40
  * swh.core.api.SWHRemoteAPI: Permit to set a query timeout option

 -- Antoine R. Dumont (@ardumont) <antoine.romain.dumont@gmail.com>  Thu, 24 May 2018 12:10:03 +0200

swh-core (0.0.39-1~swh1) unstable-swh; urgency=medium

  * v0.0.39
  * package: Add missing runtime dependency

 -- Antoine R. Dumont (@ardumont) <antoine.romain.dumont@gmail.com>  Thu, 26 Apr 2018 15:24:22 +0200

swh-core (0.0.38-1~swh1) unstable-swh; urgency=medium

  * v0.0.38
  * tests: Use more reasonable psql options for db restores
  * swh.core.serializers: Add custom types serialization

 -- Antoine R. Dumont (@ardumont) <antoine.romain.dumont@gmail.com>  Thu, 26 Apr 2018 15:15:27 +0200

swh-core (0.0.37-1~swh1) unstable-swh; urgency=medium

  * v0.0.37
  * Move test fixture in swh.core.tests.server_testing module

 -- Antoine R. Dumont (@ardumont) <antoine.romain.dumont@gmail.com>  Wed, 25 Apr 2018 15:00:02 +0200

swh-core (0.0.36-1~swh1) unstable-swh; urgency=medium

  * v0.0.36
  * Migrate swh.loader.tar.tarball module in swh.core

 -- Antoine R. Dumont (@ardumont) <antoine.romain.dumont@gmail.com>  Wed, 06 Dec 2017 12:03:29 +0100

swh-core (0.0.35-1~swh1) unstable-swh; urgency=medium

  * Release swh.core version 0.0.35
  * Update packaging runes

 -- Nicolas Dandrimont <nicolas@dandrimont.eu>  Thu, 12 Oct 2017 18:07:50 +0200

swh-core (0.0.34-1~swh1) unstable-swh; urgency=medium

  * Release swh.core v0.0.34
  * New modular database test fixture

 -- Nicolas Dandrimont <nicolas@dandrimont.eu>  Mon, 07 Aug 2017 18:29:48 +0200

swh-core (0.0.33-1~swh1) unstable-swh; urgency=medium

  * Release swh.core v0.0.33
  * Be more conservative with remote API responses

 -- Nicolas Dandrimont <nicolas@dandrimont.eu>  Mon, 19 Jun 2017 19:01:38 +0200

swh-core (0.0.32-1~swh1) unstable-swh; urgency=medium

  * Release swh-core v0.0.32
  * Add asynchronous streaming methods for internal APIs
  * Remove task arguments from systemd-journal loggers

 -- Nicolas Dandrimont <nicolas@dandrimont.eu>  Tue, 09 May 2017 14:04:22 +0200

swh-core (0.0.31-1~swh1) unstable-swh; urgency=medium

  * Release swh.core v0.0.31
  * Add explicit dependency on python3-systemd

 -- Nicolas Dandrimont <nicolas@dandrimont.eu>  Fri, 07 Apr 2017 15:11:26 +0200

swh-core (0.0.30-1~swh1) unstable-swh; urgency=medium

  * Release swh.core v0.0.30
  * drop swh.core.hashutil (moved to swh.model.hashutil)
  * add a systemd logger

 -- Nicolas Dandrimont <nicolas@dandrimont.eu>  Fri, 07 Apr 2017 11:49:15 +0200

swh-core (0.0.29-1~swh1) unstable-swh; urgency=medium

  * Release swh.core v0.0.29
  * Catch proper exception in the base API client

 -- Nicolas Dandrimont <nicolas@dandrimont.eu>  Thu, 02 Feb 2017 00:19:25 +0100

swh-core (0.0.28-1~swh1) unstable-swh; urgency=medium

  * v0.0.28
  * Refactoring some common code into swh.core

 -- Antoine R. Dumont (@ardumont) <antoine.romain.dumont@gmail.com>  Thu, 26 Jan 2017 14:54:22 +0100

swh-core (0.0.27-1~swh1) unstable-swh; urgency=medium

  * v0.0.27
  * Fix issue with default boolean value

 -- Antoine R. Dumont (@ardumont) <antoine.romain.dumont@gmail.com>  Thu, 20 Oct 2016 16:15:20 +0200

swh-core (0.0.26-1~swh1) unstable-swh; urgency=medium

  * Release swh.core v0.0.26
  * Raise an exception when a configuration file exists and is
    unreadable

 -- Nicolas Dandrimont <nicolas@dandrimont.eu>  Wed, 12 Oct 2016 10:16:09 +0200

swh-core (0.0.25-1~swh1) unstable-swh; urgency=medium

  * v0.0.25
  * Add new function utils.cwd

 -- Antoine R. Dumont (@ardumont) <antoine.romain.dumont@gmail.com>  Thu, 29 Sep 2016 21:29:37 +0200

swh-core (0.0.24-1~swh1) unstable-swh; urgency=medium

  * v0.0.24
  * Deal with edge case in logger regarding json

 -- Antoine R. Dumont (@ardumont) <antoine.romain.dumont@gmail.com>  Thu, 22 Sep 2016 12:21:09 +0200

swh-core (0.0.23-1~swh1) unstable-swh; urgency=medium

  * Release swh.core v0.0.23
  * Properly fix the PyYAML dependency

 -- Nicolas Dandrimont <nicolas@dandrimont.eu>  Tue, 23 Aug 2016 16:20:29 +0200

swh-core (0.0.22-1~swh1) unstable-swh; urgency=medium

  * Release swh.core v0.0.22
  * Proper loading of yaml and ini files in all paths

 -- Nicolas Dandrimont <nicolas@dandrimont.eu>  Fri, 19 Aug 2016 15:45:55 +0200

swh-core (0.0.21-1~swh1) unstable-swh; urgency=medium

  * v0.0.21
  * Update test tools

 -- Antoine R. Dumont (@ardumont) <antoine.romain.dumont@gmail.com>  Tue, 19 Jul 2016 14:47:01 +0200

swh-core (0.0.20-1~swh1) unstable-swh; urgency=medium

  * Release swh.core v0.0.20
  * Add some generic bytes <-> escaped unicode methods

 -- Nicolas Dandrimont <nicolas@dandrimont.eu>  Tue, 14 Jun 2016 16:54:41 +0200

swh-core (0.0.19-1~swh1) unstable-swh; urgency=medium

  * v0.0.19
  * Resurrect swh.core.utils

 -- Antoine R. Dumont (@ardumont) <antoine.romain.dumont@gmail.com>  Fri, 15 Apr 2016 12:40:43 +0200

swh-core (0.0.18-1~swh1) unstable-swh; urgency=medium

  * v0.0.18
  * Add swh.core.utils
  * serializers: support UUIDs all around

 -- Antoine R. Dumont (@ardumont) <antoine.romain.dumont@gmail.com>  Sat, 26 Mar 2016 11:16:33 +0100

swh-core (0.0.17-1~swh1) unstable-swh; urgency=medium

  * Release swh.core v0.0.17
  * Allow serialization of UUIDs

 -- Nicolas Dandrimont <nicolas@dandrimont.eu>  Fri, 04 Mar 2016 11:40:56 +0100

swh-core (0.0.16-1~swh1) unstable-swh; urgency=medium

  * Release swh.core version 0.0.16
  * add bytehex_to_hash and hash_to_bytehex in hashutil
  * move scheduling utilities to swh.scheduler

 -- Nicolas Dandrimont <nicolas@dandrimont.eu>  Fri, 19 Feb 2016 18:12:10 +0100

swh-core (0.0.15-1~swh1) unstable-swh; urgency=medium

  * Release v0.0.15
  * Add hashutil.hash_git_object

 -- Nicolas Dandrimont <nicolas@dandrimont.eu>  Wed, 16 Dec 2015 16:31:26 +0100

swh-core (0.0.14-1~swh1) unstable-swh; urgency=medium

  * v0.0.14
  * Add simple README
  * Update license
  * swh.core.hashutil.hashfile can now deal with filepath as bytes

 -- Antoine R. Dumont (@ardumont) <antoine.romain.dumont@gmail.com>  Fri, 23 Oct 2015 11:13:14 +0200

swh-core (0.0.13-1~swh1) unstable-swh; urgency=medium

  * Prepare deployment of swh.core v0.0.13

 -- Nicolas Dandrimont <nicolas@dandrimont.eu>  Fri, 09 Oct 2015 17:32:49 +0200

swh-core (0.0.12-1~swh1) unstable-swh; urgency=medium

  * Prepare deployment of swh.core v0.0.12

 -- Nicolas Dandrimont <nicolas@dandrimont.eu>  Tue, 06 Oct 2015 17:34:34 +0200

swh-core (0.0.11-1~swh1) unstable-swh; urgency=medium

  * Prepare deployment of swh.core v0.0.11

 -- Nicolas Dandrimont <nicolas@dandrimont.eu>  Sat, 03 Oct 2015 15:57:03 +0200

swh-core (0.0.10-1~swh1) unstable-swh; urgency=medium

  * Prepare deploying swh.core v0.0.10

 -- Nicolas Dandrimont <nicolas@dandrimont.eu>  Sat, 03 Oct 2015 12:28:52 +0200

swh-core (0.0.9-1~swh1) unstable-swh; urgency=medium

  * Prepare deploying swh.core v0.0.9

 -- Nicolas Dandrimont <nicolas@dandrimont.eu>  Sat, 03 Oct 2015 11:36:55 +0200

swh-core (0.0.8-1~swh1) unstable-swh; urgency=medium

  * Prepare deployment of swh.core v0.0.8

 -- Nicolas Dandrimont <nicolas@dandrimont.eu>  Thu, 01 Oct 2015 12:31:44 +0200

swh-core (0.0.7-1~swh1) unstable-swh; urgency=medium

  * Prepare deployment of swh.core v0.0.7

 -- Nicolas Dandrimont <nicolas@dandrimont.eu>  Thu, 01 Oct 2015 11:29:04 +0200

swh-core (0.0.6-1~swh1) unstable-swh; urgency=medium

  * Prepare deployment of swh.core v0.0.6

 -- Nicolas Dandrimont <nicolas@dandrimont.eu>  Tue, 29 Sep 2015 16:48:44 +0200

swh-core (0.0.5-1~swh1) unstable-swh; urgency=medium

  * Prepare v0.0.5 deployment

 -- Nicolas Dandrimont <nicolas@dandrimont.eu>  Tue, 29 Sep 2015 16:08:32 +0200

swh-core (0.0.4-1~swh1) unstable-swh; urgency=medium

  * Tagging swh.core 0.0.4

 -- Nicolas Dandrimont <nicolas@dandrimont.eu>  Fri, 25 Sep 2015 15:41:26 +0200

swh-core (0.0.3-1~swh1) unstable-swh; urgency=medium

  * Tag swh.core v0.0.3

 -- Nicolas Dandrimont <nicolas@dandrimont.eu>  Fri, 25 Sep 2015 11:07:10 +0200

swh-core (0.0.2-1~swh1) unstable-swh; urgency=medium

  * Deploy v0.0.2

 -- Nicolas Dandrimont <nicolas@dandrimont.eu>  Wed, 23 Sep 2015 12:08:50 +0200

swh-core (0.0.1-1~swh1) unstable-swh; urgency=medium

  * Initial release
  * Tag v0.0.1 for deployment

 -- Nicolas Dandrimont <nicolas@dandrimont.eu>  Tue, 22 Sep 2015 14:52:26 +0200<|MERGE_RESOLUTION|>--- conflicted
+++ resolved
@@ -1,10 +1,3 @@
-<<<<<<< HEAD
-swh-core (0.0.60-1~swh1~bpo9+1) stretch-swh; urgency=medium
-
-  * Rebuild for stretch-swh
-
- -- Software Heritage autobuilder (on jenkins-debian1) <jenkins@jenkins-debian1.internal.softwareheritage.org>  Mon, 06 May 2019 13:34:02 +0000
-=======
 swh-core (0.0.61-1~swh1) unstable-swh; urgency=medium
 
   * New upstream release 0.0.61     - (tagged by David Douard
@@ -12,7 +5,6 @@
   * Upstream changes:     - v0.0.61
 
  -- Software Heritage autobuilder (on jenkins-debian1) <jenkins@jenkins-debian1.internal.softwareheritage.org>  Fri, 17 May 2019 08:38:08 +0000
->>>>>>> 2240ea5d
 
 swh-core (0.0.60-1~swh1) unstable-swh; urgency=medium
 

--- conflicted
+++ resolved
@@ -1,22 +1,3 @@
-<<<<<<< HEAD
-swh-core (0.0.63-1~swh1~bpo10+3) buster-swh; urgency=medium
-
-  * No changes rebuild
-
- -- Nicolas Dandrimont <olasd@debian.org>  Thu, 11 Jul 2019 13:36:26 +0200
-
-swh-core (0.0.63-1~swh1~bpo10+2) buster-swh; urgency=medium
-
-  * No changes rebuild.
-
- -- Nicolas Dandrimont <olasd@debian.org>  Thu, 11 Jul 2019 13:33:13 +0200
-
-swh-core (0.0.63-1~swh1~bpo10+1) buster-swh; urgency=medium
-
-  * Rebuild for buster-swh.
-
- -- Nicolas Dandrimont <olasd@debian.org>  Thu, 11 Jul 2019 13:21:00 +0200
-=======
 swh-core (0.0.65-1~swh2) unstable-swh; urgency=medium
 
   * debian/control: add missing dependencies.
@@ -40,7 +21,6 @@
   * Upstream changes:     - v0.0.64
 
  -- Software Heritage autobuilder (on jenkins-debian1) <jenkins@jenkins-debian1.internal.softwareheritage.org>  Mon, 15 Jul 2019 14:37:04 +0000
->>>>>>> 97cafa3a
 
 swh-core (0.0.63-1~swh1) unstable-swh; urgency=medium
 

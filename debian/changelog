<<<<<<< HEAD
swh-core (0.0.44-1~swh1~bpo9+1) stretch-swh; urgency=medium

  * Rebuild for stretch-backports.

 -- Nicolas Dandrimont <nicolas@dandrimont.eu>  Thu, 18 Oct 2018 18:20:12 +0200
=======
swh-core (0.0.45-1~swh1) unstable-swh; urgency=medium

  * Release swh.core v0.0.45
  * Compatibility with recent msgpack
  * Debian packaging-related cleanups

 -- Nicolas Dandrimont <nicolas@dandrimont.eu>  Thu, 22 Nov 2018 21:09:53 +0100
>>>>>>> b3c1691b

swh-core (0.0.44-1~swh1) unstable-swh; urgency=medium

  * Release swh.core v0.0.44
  * Refactor the database testing fixtures
  * Stop unsafe serialization/deserialization constructs
  * Update tests to use nose

 -- Nicolas Dandrimont <nicolas@dandrimont.eu>  Thu, 18 Oct 2018 18:20:12 +0200

swh-core (0.0.43-1~swh1) unstable-swh; urgency=medium

  * v0.0.43
  * Fix missing dependency declaration

 -- Antoine R. Dumont (@ardumont) <antoine.romain.dumont@gmail.com>  Thu, 11 Oct 2018 15:47:06 +0200

swh-core (0.0.42-1~swh1) unstable-swh; urgency=medium

  * v0.0.42
  * Fix missing dependency declaration

 -- Antoine R. Dumont (@ardumont) <antoine.romain.dumont@gmail.com>  Thu, 11 Oct 2018 15:45:25 +0200

swh-core (0.0.41-1~swh1) unstable-swh; urgency=medium

  * Add functions to generate HTTP API clients and servers from
    databases.
  * Summary: This moves the interesting parts of D505 into the core, so
    other components can use them as well.
  * Test Plan: `make test`
  * Reviewers: ardumont, seirl, #reviewers
  * Reviewed By: ardumont, #reviewers
  * Subscribers: douardda
  * Differential Revision: https://forge.softwareheritage.org/D507

 -- Valentin Lorentz <vlorentz@softwareheritage.org>  Thu, 11 Oct 2018 10:57:27 +0200

swh-core (0.0.40-1~swh1) unstable-swh; urgency=medium

  * v0.0.40
  * swh.core.api.SWHRemoteAPI: Permit to set a query timeout option

 -- Antoine R. Dumont (@ardumont) <antoine.romain.dumont@gmail.com>  Thu, 24 May 2018 12:10:03 +0200

swh-core (0.0.39-1~swh1) unstable-swh; urgency=medium

  * v0.0.39
  * package: Add missing runtime dependency

 -- Antoine R. Dumont (@ardumont) <antoine.romain.dumont@gmail.com>  Thu, 26 Apr 2018 15:24:22 +0200

swh-core (0.0.38-1~swh1) unstable-swh; urgency=medium

  * v0.0.38
  * tests: Use more reasonable psql options for db restores
  * swh.core.serializers: Add custom types serialization

 -- Antoine R. Dumont (@ardumont) <antoine.romain.dumont@gmail.com>  Thu, 26 Apr 2018 15:15:27 +0200

swh-core (0.0.37-1~swh1) unstable-swh; urgency=medium

  * v0.0.37
  * Move test fixture in swh.core.tests.server_testing module

 -- Antoine R. Dumont (@ardumont) <antoine.romain.dumont@gmail.com>  Wed, 25 Apr 2018 15:00:02 +0200

swh-core (0.0.36-1~swh1) unstable-swh; urgency=medium

  * v0.0.36
  * Migrate swh.loader.tar.tarball module in swh.core

 -- Antoine R. Dumont (@ardumont) <antoine.romain.dumont@gmail.com>  Wed, 06 Dec 2017 12:03:29 +0100

swh-core (0.0.35-1~swh1) unstable-swh; urgency=medium

  * Release swh.core version 0.0.35
  * Update packaging runes

 -- Nicolas Dandrimont <nicolas@dandrimont.eu>  Thu, 12 Oct 2017 18:07:50 +0200

swh-core (0.0.34-1~swh1) unstable-swh; urgency=medium

  * Release swh.core v0.0.34
  * New modular database test fixture

 -- Nicolas Dandrimont <nicolas@dandrimont.eu>  Mon, 07 Aug 2017 18:29:48 +0200

swh-core (0.0.33-1~swh1) unstable-swh; urgency=medium

  * Release swh.core v0.0.33
  * Be more conservative with remote API responses

 -- Nicolas Dandrimont <nicolas@dandrimont.eu>  Mon, 19 Jun 2017 19:01:38 +0200

swh-core (0.0.32-1~swh1) unstable-swh; urgency=medium

  * Release swh-core v0.0.32
  * Add asynchronous streaming methods for internal APIs
  * Remove task arguments from systemd-journal loggers

 -- Nicolas Dandrimont <nicolas@dandrimont.eu>  Tue, 09 May 2017 14:04:22 +0200

swh-core (0.0.31-1~swh1) unstable-swh; urgency=medium

  * Release swh.core v0.0.31
  * Add explicit dependency on python3-systemd

 -- Nicolas Dandrimont <nicolas@dandrimont.eu>  Fri, 07 Apr 2017 15:11:26 +0200

swh-core (0.0.30-1~swh1) unstable-swh; urgency=medium

  * Release swh.core v0.0.30
  * drop swh.core.hashutil (moved to swh.model.hashutil)
  * add a systemd logger

 -- Nicolas Dandrimont <nicolas@dandrimont.eu>  Fri, 07 Apr 2017 11:49:15 +0200

swh-core (0.0.29-1~swh1) unstable-swh; urgency=medium

  * Release swh.core v0.0.29
  * Catch proper exception in the base API client

 -- Nicolas Dandrimont <nicolas@dandrimont.eu>  Thu, 02 Feb 2017 00:19:25 +0100

swh-core (0.0.28-1~swh1) unstable-swh; urgency=medium

  * v0.0.28
  * Refactoring some common code into swh.core

 -- Antoine R. Dumont (@ardumont) <antoine.romain.dumont@gmail.com>  Thu, 26 Jan 2017 14:54:22 +0100

swh-core (0.0.27-1~swh1) unstable-swh; urgency=medium

  * v0.0.27
  * Fix issue with default boolean value

 -- Antoine R. Dumont (@ardumont) <antoine.romain.dumont@gmail.com>  Thu, 20 Oct 2016 16:15:20 +0200

swh-core (0.0.26-1~swh1) unstable-swh; urgency=medium

  * Release swh.core v0.0.26
  * Raise an exception when a configuration file exists and is
    unreadable

 -- Nicolas Dandrimont <nicolas@dandrimont.eu>  Wed, 12 Oct 2016 10:16:09 +0200

swh-core (0.0.25-1~swh1) unstable-swh; urgency=medium

  * v0.0.25
  * Add new function utils.cwd

 -- Antoine R. Dumont (@ardumont) <antoine.romain.dumont@gmail.com>  Thu, 29 Sep 2016 21:29:37 +0200

swh-core (0.0.24-1~swh1) unstable-swh; urgency=medium

  * v0.0.24
  * Deal with edge case in logger regarding json

 -- Antoine R. Dumont (@ardumont) <antoine.romain.dumont@gmail.com>  Thu, 22 Sep 2016 12:21:09 +0200

swh-core (0.0.23-1~swh1) unstable-swh; urgency=medium

  * Release swh.core v0.0.23
  * Properly fix the PyYAML dependency

 -- Nicolas Dandrimont <nicolas@dandrimont.eu>  Tue, 23 Aug 2016 16:20:29 +0200

swh-core (0.0.22-1~swh1) unstable-swh; urgency=medium

  * Release swh.core v0.0.22
  * Proper loading of yaml and ini files in all paths

 -- Nicolas Dandrimont <nicolas@dandrimont.eu>  Fri, 19 Aug 2016 15:45:55 +0200

swh-core (0.0.21-1~swh1) unstable-swh; urgency=medium

  * v0.0.21
  * Update test tools

 -- Antoine R. Dumont (@ardumont) <antoine.romain.dumont@gmail.com>  Tue, 19 Jul 2016 14:47:01 +0200

swh-core (0.0.20-1~swh1) unstable-swh; urgency=medium

  * Release swh.core v0.0.20
  * Add some generic bytes <-> escaped unicode methods

 -- Nicolas Dandrimont <nicolas@dandrimont.eu>  Tue, 14 Jun 2016 16:54:41 +0200

swh-core (0.0.19-1~swh1) unstable-swh; urgency=medium

  * v0.0.19
  * Resurrect swh.core.utils

 -- Antoine R. Dumont (@ardumont) <antoine.romain.dumont@gmail.com>  Fri, 15 Apr 2016 12:40:43 +0200

swh-core (0.0.18-1~swh1) unstable-swh; urgency=medium

  * v0.0.18
  * Add swh.core.utils
  * serializers: support UUIDs all around

 -- Antoine R. Dumont (@ardumont) <antoine.romain.dumont@gmail.com>  Sat, 26 Mar 2016 11:16:33 +0100

swh-core (0.0.17-1~swh1) unstable-swh; urgency=medium

  * Release swh.core v0.0.17
  * Allow serialization of UUIDs

 -- Nicolas Dandrimont <nicolas@dandrimont.eu>  Fri, 04 Mar 2016 11:40:56 +0100

swh-core (0.0.16-1~swh1) unstable-swh; urgency=medium

  * Release swh.core version 0.0.16
  * add bytehex_to_hash and hash_to_bytehex in hashutil
  * move scheduling utilities to swh.scheduler

 -- Nicolas Dandrimont <nicolas@dandrimont.eu>  Fri, 19 Feb 2016 18:12:10 +0100

swh-core (0.0.15-1~swh1) unstable-swh; urgency=medium

  * Release v0.0.15
  * Add hashutil.hash_git_object

 -- Nicolas Dandrimont <nicolas@dandrimont.eu>  Wed, 16 Dec 2015 16:31:26 +0100

swh-core (0.0.14-1~swh1) unstable-swh; urgency=medium

  * v0.0.14
  * Add simple README
  * Update license
  * swh.core.hashutil.hashfile can now deal with filepath as bytes

 -- Antoine R. Dumont (@ardumont) <antoine.romain.dumont@gmail.com>  Fri, 23 Oct 2015 11:13:14 +0200

swh-core (0.0.13-1~swh1) unstable-swh; urgency=medium

  * Prepare deployment of swh.core v0.0.13

 -- Nicolas Dandrimont <nicolas@dandrimont.eu>  Fri, 09 Oct 2015 17:32:49 +0200

swh-core (0.0.12-1~swh1) unstable-swh; urgency=medium

  * Prepare deployment of swh.core v0.0.12

 -- Nicolas Dandrimont <nicolas@dandrimont.eu>  Tue, 06 Oct 2015 17:34:34 +0200

swh-core (0.0.11-1~swh1) unstable-swh; urgency=medium

  * Prepare deployment of swh.core v0.0.11

 -- Nicolas Dandrimont <nicolas@dandrimont.eu>  Sat, 03 Oct 2015 15:57:03 +0200

swh-core (0.0.10-1~swh1) unstable-swh; urgency=medium

  * Prepare deploying swh.core v0.0.10

 -- Nicolas Dandrimont <nicolas@dandrimont.eu>  Sat, 03 Oct 2015 12:28:52 +0200

swh-core (0.0.9-1~swh1) unstable-swh; urgency=medium

  * Prepare deploying swh.core v0.0.9

 -- Nicolas Dandrimont <nicolas@dandrimont.eu>  Sat, 03 Oct 2015 11:36:55 +0200

swh-core (0.0.8-1~swh1) unstable-swh; urgency=medium

  * Prepare deployment of swh.core v0.0.8

 -- Nicolas Dandrimont <nicolas@dandrimont.eu>  Thu, 01 Oct 2015 12:31:44 +0200

swh-core (0.0.7-1~swh1) unstable-swh; urgency=medium

  * Prepare deployment of swh.core v0.0.7

 -- Nicolas Dandrimont <nicolas@dandrimont.eu>  Thu, 01 Oct 2015 11:29:04 +0200

swh-core (0.0.6-1~swh1) unstable-swh; urgency=medium

  * Prepare deployment of swh.core v0.0.6

 -- Nicolas Dandrimont <nicolas@dandrimont.eu>  Tue, 29 Sep 2015 16:48:44 +0200

swh-core (0.0.5-1~swh1) unstable-swh; urgency=medium

  * Prepare v0.0.5 deployment

 -- Nicolas Dandrimont <nicolas@dandrimont.eu>  Tue, 29 Sep 2015 16:08:32 +0200

swh-core (0.0.4-1~swh1) unstable-swh; urgency=medium

  * Tagging swh.core 0.0.4

 -- Nicolas Dandrimont <nicolas@dandrimont.eu>  Fri, 25 Sep 2015 15:41:26 +0200

swh-core (0.0.3-1~swh1) unstable-swh; urgency=medium

  * Tag swh.core v0.0.3

 -- Nicolas Dandrimont <nicolas@dandrimont.eu>  Fri, 25 Sep 2015 11:07:10 +0200

swh-core (0.0.2-1~swh1) unstable-swh; urgency=medium

  * Deploy v0.0.2

 -- Nicolas Dandrimont <nicolas@dandrimont.eu>  Wed, 23 Sep 2015 12:08:50 +0200

swh-core (0.0.1-1~swh1) unstable-swh; urgency=medium

  * Initial release
  * Tag v0.0.1 for deployment

 -- Nicolas Dandrimont <nicolas@dandrimont.eu>  Tue, 22 Sep 2015 14:52:26 +0200<|MERGE_RESOLUTION|>--- conflicted
+++ resolved
@@ -1,10 +1,3 @@
-<<<<<<< HEAD
-swh-core (0.0.44-1~swh1~bpo9+1) stretch-swh; urgency=medium
-
-  * Rebuild for stretch-backports.
-
- -- Nicolas Dandrimont <nicolas@dandrimont.eu>  Thu, 18 Oct 2018 18:20:12 +0200
-=======
 swh-core (0.0.45-1~swh1) unstable-swh; urgency=medium
 
   * Release swh.core v0.0.45
@@ -12,7 +5,6 @@
   * Debian packaging-related cleanups
 
  -- Nicolas Dandrimont <nicolas@dandrimont.eu>  Thu, 22 Nov 2018 21:09:53 +0100
->>>>>>> b3c1691b
 
 swh-core (0.0.44-1~swh1) unstable-swh; urgency=medium
 

<<<<<<< HEAD
swh-core (0.0.12-1~swh1~bpo9+1) stretch-swh; urgency=medium

  * Rebuild for stretch-backports.

 -- Nicolas Dandrimont <nicolas@dandrimont.eu>  Tue, 06 Oct 2015 17:34:34 +0200
=======
swh-core (0.0.13-1~swh1) unstable-swh; urgency=medium

  * Prepare deployment of swh.core v0.0.13

 -- Nicolas Dandrimont <nicolas@dandrimont.eu>  Fri, 09 Oct 2015 17:32:49 +0200
>>>>>>> d43ba38f

swh-core (0.0.12-1~swh1) unstable-swh; urgency=medium

  * Prepare deployment of swh.core v0.0.12

 -- Nicolas Dandrimont <nicolas@dandrimont.eu>  Tue, 06 Oct 2015 17:34:34 +0200

swh-core (0.0.11-1~swh1) unstable-swh; urgency=medium

  * Prepare deployment of swh.core v0.0.11

 -- Nicolas Dandrimont <nicolas@dandrimont.eu>  Sat, 03 Oct 2015 15:57:03 +0200

swh-core (0.0.10-1~swh1) unstable-swh; urgency=medium

  * Prepare deploying swh.core v0.0.10

 -- Nicolas Dandrimont <nicolas@dandrimont.eu>  Sat, 03 Oct 2015 12:28:52 +0200

swh-core (0.0.9-1~swh1) unstable-swh; urgency=medium

  * Prepare deploying swh.core v0.0.9

 -- Nicolas Dandrimont <nicolas@dandrimont.eu>  Sat, 03 Oct 2015 11:36:55 +0200

swh-core (0.0.8-1~swh1) unstable-swh; urgency=medium

  * Prepare deployment of swh.core v0.0.8

 -- Nicolas Dandrimont <nicolas@dandrimont.eu>  Thu, 01 Oct 2015 12:31:44 +0200

swh-core (0.0.7-1~swh1) unstable-swh; urgency=medium

  * Prepare deployment of swh.core v0.0.7

 -- Nicolas Dandrimont <nicolas@dandrimont.eu>  Thu, 01 Oct 2015 11:29:04 +0200

swh-core (0.0.6-1~swh1) unstable-swh; urgency=medium

  * Prepare deployment of swh.core v0.0.6

 -- Nicolas Dandrimont <nicolas@dandrimont.eu>  Tue, 29 Sep 2015 16:48:44 +0200

swh-core (0.0.5-1~swh1) unstable-swh; urgency=medium

  * Prepare v0.0.5 deployment

 -- Nicolas Dandrimont <nicolas@dandrimont.eu>  Tue, 29 Sep 2015 16:08:32 +0200

swh-core (0.0.4-1~swh1) unstable-swh; urgency=medium

  * Tagging swh.core 0.0.4

 -- Nicolas Dandrimont <nicolas@dandrimont.eu>  Fri, 25 Sep 2015 15:41:26 +0200

swh-core (0.0.3-1~swh1) unstable-swh; urgency=medium

  * Tag swh.core v0.0.3

 -- Nicolas Dandrimont <nicolas@dandrimont.eu>  Fri, 25 Sep 2015 11:07:10 +0200

swh-core (0.0.2-1~swh1) unstable-swh; urgency=medium

  * Deploy v0.0.2

 -- Nicolas Dandrimont <nicolas@dandrimont.eu>  Wed, 23 Sep 2015 12:08:50 +0200

swh-core (0.0.1-1~swh1) unstable-swh; urgency=medium

  * Initial release
  * Tag v0.0.1 for deployment

 -- Nicolas Dandrimont <nicolas@dandrimont.eu>  Tue, 22 Sep 2015 14:52:26 +0200<|MERGE_RESOLUTION|>--- conflicted
+++ resolved
@@ -1,16 +1,8 @@
-<<<<<<< HEAD
-swh-core (0.0.12-1~swh1~bpo9+1) stretch-swh; urgency=medium
-
-  * Rebuild for stretch-backports.
-
- -- Nicolas Dandrimont <nicolas@dandrimont.eu>  Tue, 06 Oct 2015 17:34:34 +0200
-=======
 swh-core (0.0.13-1~swh1) unstable-swh; urgency=medium
 
   * Prepare deployment of swh.core v0.0.13
 
  -- Nicolas Dandrimont <nicolas@dandrimont.eu>  Fri, 09 Oct 2015 17:32:49 +0200
->>>>>>> d43ba38f
 
 swh-core (0.0.12-1~swh1) unstable-swh; urgency=medium
 

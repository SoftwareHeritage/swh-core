<<<<<<< HEAD
swh-core (0.0.36-1~swh1~bpo9+1) stretch-swh; urgency=medium

  * Rebuild for stretch-backports.

 -- Antoine R. Dumont (@ardumont) <antoine.romain.dumont@gmail.com>  Wed, 06 Dec 2017 12:03:29 +0100
=======
swh-core (0.0.37-1~swh1) unstable-swh; urgency=medium

  * v0.0.37
  * Move test fixture in swh.core.tests.server_testing module

 -- Antoine R. Dumont (@ardumont) <antoine.romain.dumont@gmail.com>  Wed, 25 Apr 2018 15:00:02 +0200
>>>>>>> d8841373

swh-core (0.0.36-1~swh1) unstable-swh; urgency=medium

  * v0.0.36
  * Migrate swh.loader.tar.tarball module in swh.core

 -- Antoine R. Dumont (@ardumont) <antoine.romain.dumont@gmail.com>  Wed, 06 Dec 2017 12:03:29 +0100

swh-core (0.0.35-1~swh1) unstable-swh; urgency=medium

  * Release swh.core version 0.0.35
  * Update packaging runes

 -- Nicolas Dandrimont <nicolas@dandrimont.eu>  Thu, 12 Oct 2017 18:07:50 +0200

swh-core (0.0.34-1~swh1) unstable-swh; urgency=medium

  * Release swh.core v0.0.34
  * New modular database test fixture

 -- Nicolas Dandrimont <nicolas@dandrimont.eu>  Mon, 07 Aug 2017 18:29:48 +0200

swh-core (0.0.33-1~swh1) unstable-swh; urgency=medium

  * Release swh.core v0.0.33
  * Be more conservative with remote API responses

 -- Nicolas Dandrimont <nicolas@dandrimont.eu>  Mon, 19 Jun 2017 19:01:38 +0200

swh-core (0.0.32-1~swh1) unstable-swh; urgency=medium

  * Release swh-core v0.0.32
  * Add asynchronous streaming methods for internal APIs
  * Remove task arguments from systemd-journal loggers

 -- Nicolas Dandrimont <nicolas@dandrimont.eu>  Tue, 09 May 2017 14:04:22 +0200

swh-core (0.0.31-1~swh1) unstable-swh; urgency=medium

  * Release swh.core v0.0.31
  * Add explicit dependency on python3-systemd

 -- Nicolas Dandrimont <nicolas@dandrimont.eu>  Fri, 07 Apr 2017 15:11:26 +0200

swh-core (0.0.30-1~swh1) unstable-swh; urgency=medium

  * Release swh.core v0.0.30
  * drop swh.core.hashutil (moved to swh.model.hashutil)
  * add a systemd logger

 -- Nicolas Dandrimont <nicolas@dandrimont.eu>  Fri, 07 Apr 2017 11:49:15 +0200

swh-core (0.0.29-1~swh1) unstable-swh; urgency=medium

  * Release swh.core v0.0.29
  * Catch proper exception in the base API client

 -- Nicolas Dandrimont <nicolas@dandrimont.eu>  Thu, 02 Feb 2017 00:19:25 +0100

swh-core (0.0.28-1~swh1) unstable-swh; urgency=medium

  * v0.0.28
  * Refactoring some common code into swh.core

 -- Antoine R. Dumont (@ardumont) <antoine.romain.dumont@gmail.com>  Thu, 26 Jan 2017 14:54:22 +0100

swh-core (0.0.27-1~swh1) unstable-swh; urgency=medium

  * v0.0.27
  * Fix issue with default boolean value

 -- Antoine R. Dumont (@ardumont) <antoine.romain.dumont@gmail.com>  Thu, 20 Oct 2016 16:15:20 +0200

swh-core (0.0.26-1~swh1) unstable-swh; urgency=medium

  * Release swh.core v0.0.26
  * Raise an exception when a configuration file exists and is
    unreadable

 -- Nicolas Dandrimont <nicolas@dandrimont.eu>  Wed, 12 Oct 2016 10:16:09 +0200

swh-core (0.0.25-1~swh1) unstable-swh; urgency=medium

  * v0.0.25
  * Add new function utils.cwd

 -- Antoine R. Dumont (@ardumont) <antoine.romain.dumont@gmail.com>  Thu, 29 Sep 2016 21:29:37 +0200

swh-core (0.0.24-1~swh1) unstable-swh; urgency=medium

  * v0.0.24
  * Deal with edge case in logger regarding json

 -- Antoine R. Dumont (@ardumont) <antoine.romain.dumont@gmail.com>  Thu, 22 Sep 2016 12:21:09 +0200

swh-core (0.0.23-1~swh1) unstable-swh; urgency=medium

  * Release swh.core v0.0.23
  * Properly fix the PyYAML dependency

 -- Nicolas Dandrimont <nicolas@dandrimont.eu>  Tue, 23 Aug 2016 16:20:29 +0200

swh-core (0.0.22-1~swh1) unstable-swh; urgency=medium

  * Release swh.core v0.0.22
  * Proper loading of yaml and ini files in all paths

 -- Nicolas Dandrimont <nicolas@dandrimont.eu>  Fri, 19 Aug 2016 15:45:55 +0200

swh-core (0.0.21-1~swh1) unstable-swh; urgency=medium

  * v0.0.21
  * Update test tools

 -- Antoine R. Dumont (@ardumont) <antoine.romain.dumont@gmail.com>  Tue, 19 Jul 2016 14:47:01 +0200

swh-core (0.0.20-1~swh1) unstable-swh; urgency=medium

  * Release swh.core v0.0.20
  * Add some generic bytes <-> escaped unicode methods

 -- Nicolas Dandrimont <nicolas@dandrimont.eu>  Tue, 14 Jun 2016 16:54:41 +0200

swh-core (0.0.19-1~swh1) unstable-swh; urgency=medium

  * v0.0.19
  * Resurrect swh.core.utils

 -- Antoine R. Dumont (@ardumont) <antoine.romain.dumont@gmail.com>  Fri, 15 Apr 2016 12:40:43 +0200

swh-core (0.0.18-1~swh1) unstable-swh; urgency=medium

  * v0.0.18
  * Add swh.core.utils
  * serializers: support UUIDs all around

 -- Antoine R. Dumont (@ardumont) <antoine.romain.dumont@gmail.com>  Sat, 26 Mar 2016 11:16:33 +0100

swh-core (0.0.17-1~swh1) unstable-swh; urgency=medium

  * Release swh.core v0.0.17
  * Allow serialization of UUIDs

 -- Nicolas Dandrimont <nicolas@dandrimont.eu>  Fri, 04 Mar 2016 11:40:56 +0100

swh-core (0.0.16-1~swh1) unstable-swh; urgency=medium

  * Release swh.core version 0.0.16
  * add bytehex_to_hash and hash_to_bytehex in hashutil
  * move scheduling utilities to swh.scheduler

 -- Nicolas Dandrimont <nicolas@dandrimont.eu>  Fri, 19 Feb 2016 18:12:10 +0100

swh-core (0.0.15-1~swh1) unstable-swh; urgency=medium

  * Release v0.0.15
  * Add hashutil.hash_git_object

 -- Nicolas Dandrimont <nicolas@dandrimont.eu>  Wed, 16 Dec 2015 16:31:26 +0100

swh-core (0.0.14-1~swh1) unstable-swh; urgency=medium

  * v0.0.14
  * Add simple README
  * Update license
  * swh.core.hashutil.hashfile can now deal with filepath as bytes

 -- Antoine R. Dumont (@ardumont) <antoine.romain.dumont@gmail.com>  Fri, 23 Oct 2015 11:13:14 +0200

swh-core (0.0.13-1~swh1) unstable-swh; urgency=medium

  * Prepare deployment of swh.core v0.0.13

 -- Nicolas Dandrimont <nicolas@dandrimont.eu>  Fri, 09 Oct 2015 17:32:49 +0200

swh-core (0.0.12-1~swh1) unstable-swh; urgency=medium

  * Prepare deployment of swh.core v0.0.12

 -- Nicolas Dandrimont <nicolas@dandrimont.eu>  Tue, 06 Oct 2015 17:34:34 +0200

swh-core (0.0.11-1~swh1) unstable-swh; urgency=medium

  * Prepare deployment of swh.core v0.0.11

 -- Nicolas Dandrimont <nicolas@dandrimont.eu>  Sat, 03 Oct 2015 15:57:03 +0200

swh-core (0.0.10-1~swh1) unstable-swh; urgency=medium

  * Prepare deploying swh.core v0.0.10

 -- Nicolas Dandrimont <nicolas@dandrimont.eu>  Sat, 03 Oct 2015 12:28:52 +0200

swh-core (0.0.9-1~swh1) unstable-swh; urgency=medium

  * Prepare deploying swh.core v0.0.9

 -- Nicolas Dandrimont <nicolas@dandrimont.eu>  Sat, 03 Oct 2015 11:36:55 +0200

swh-core (0.0.8-1~swh1) unstable-swh; urgency=medium

  * Prepare deployment of swh.core v0.0.8

 -- Nicolas Dandrimont <nicolas@dandrimont.eu>  Thu, 01 Oct 2015 12:31:44 +0200

swh-core (0.0.7-1~swh1) unstable-swh; urgency=medium

  * Prepare deployment of swh.core v0.0.7

 -- Nicolas Dandrimont <nicolas@dandrimont.eu>  Thu, 01 Oct 2015 11:29:04 +0200

swh-core (0.0.6-1~swh1) unstable-swh; urgency=medium

  * Prepare deployment of swh.core v0.0.6

 -- Nicolas Dandrimont <nicolas@dandrimont.eu>  Tue, 29 Sep 2015 16:48:44 +0200

swh-core (0.0.5-1~swh1) unstable-swh; urgency=medium

  * Prepare v0.0.5 deployment

 -- Nicolas Dandrimont <nicolas@dandrimont.eu>  Tue, 29 Sep 2015 16:08:32 +0200

swh-core (0.0.4-1~swh1) unstable-swh; urgency=medium

  * Tagging swh.core 0.0.4

 -- Nicolas Dandrimont <nicolas@dandrimont.eu>  Fri, 25 Sep 2015 15:41:26 +0200

swh-core (0.0.3-1~swh1) unstable-swh; urgency=medium

  * Tag swh.core v0.0.3

 -- Nicolas Dandrimont <nicolas@dandrimont.eu>  Fri, 25 Sep 2015 11:07:10 +0200

swh-core (0.0.2-1~swh1) unstable-swh; urgency=medium

  * Deploy v0.0.2

 -- Nicolas Dandrimont <nicolas@dandrimont.eu>  Wed, 23 Sep 2015 12:08:50 +0200

swh-core (0.0.1-1~swh1) unstable-swh; urgency=medium

  * Initial release
  * Tag v0.0.1 for deployment

 -- Nicolas Dandrimont <nicolas@dandrimont.eu>  Tue, 22 Sep 2015 14:52:26 +0200<|MERGE_RESOLUTION|>--- conflicted
+++ resolved
@@ -1,17 +1,9 @@
-<<<<<<< HEAD
-swh-core (0.0.36-1~swh1~bpo9+1) stretch-swh; urgency=medium
-
-  * Rebuild for stretch-backports.
-
- -- Antoine R. Dumont (@ardumont) <antoine.romain.dumont@gmail.com>  Wed, 06 Dec 2017 12:03:29 +0100
-=======
 swh-core (0.0.37-1~swh1) unstable-swh; urgency=medium
 
   * v0.0.37
   * Move test fixture in swh.core.tests.server_testing module
 
  -- Antoine R. Dumont (@ardumont) <antoine.romain.dumont@gmail.com>  Wed, 25 Apr 2018 15:00:02 +0200
->>>>>>> d8841373
 
 swh-core (0.0.36-1~swh1) unstable-swh; urgency=medium
 

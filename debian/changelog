--- conflicted
+++ resolved
@@ -1,17 +1,9 @@
-<<<<<<< HEAD
-swh-core (0.0.33-1~swh1~bpo9+1) stretch-swh; urgency=medium
-
-  * Rebuild for stretch-backports.
-
- -- Nicolas Dandrimont <nicolas@dandrimont.eu>  Mon, 19 Jun 2017 19:01:37 +0200
-=======
 swh-core (0.0.34-1~swh1) unstable-swh; urgency=medium
 
   * Release swh.core v0.0.34
   * New modular database test fixture
 
  -- Nicolas Dandrimont <nicolas@dandrimont.eu>  Mon, 07 Aug 2017 18:29:48 +0200
->>>>>>> 8c0b41de
 
 swh-core (0.0.33-1~swh1) unstable-swh; urgency=medium
 

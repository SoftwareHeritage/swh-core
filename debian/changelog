--- conflicted
+++ resolved
@@ -1,16 +1,3 @@
-<<<<<<< HEAD
-swh-core (0.0.65-1~swh2~bpo9+2) stretch-swh; urgency=medium
-
-  * d/rules: skip a test that fails on stretch due to python3-click < 7
-
- -- David Douard <david.douard@sdfa3.org>  Tue, 16 Jul 2019 15:28:07 +0200
-
-swh-core (0.0.65-1~swh2~bpo9+1) stretch-swh; urgency=medium
-
-  * Rebuild for stretch-swh
-
- -- Software Heritage autobuilder (on jenkins-debian1) <jenkins@jenkins-debian1.internal.softwareheritage.org>  Tue, 16 Jul 2019 12:52:25 +0000
-=======
 swh-core (0.0.66-1~swh1) unstable-swh; urgency=medium
 
   * New upstream release 0.0.66     - (tagged by David Douard
@@ -18,7 +5,6 @@
   * Upstream changes:     - v0.0.66
 
  -- Software Heritage autobuilder (on jenkins-debian1) <jenkins@jenkins-debian1.internal.softwareheritage.org>  Tue, 30 Jul 2019 11:58:47 +0000
->>>>>>> 9615d5c4
 
 swh-core (0.0.65-1~swh2) unstable-swh; urgency=medium
 

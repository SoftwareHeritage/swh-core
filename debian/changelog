--- conflicted
+++ resolved
@@ -1,10 +1,3 @@
-<<<<<<< HEAD
-swh-core (0.0.49-1~swh1~bpo9+1) stretch-swh; urgency=medium
-
-  * Rebuild for stretch-swh
-
- -- Software Heritage autobuilder (on jenkins-debian1) <jenkins@jenkins-debian1.internal.softwareheritage.org>  Tue, 08 Jan 2019 16:40:30 +0000
-=======
 swh-core (0.0.50-1~swh1) unstable-swh; urgency=medium
 
   * New upstream release 0.0.50     - (tagged by Nicolas Dandrimont
@@ -13,7 +6,6 @@
     client module     - Log used config files
 
  -- Software Heritage autobuilder (on jenkins-debian1) <jenkins@jenkins-debian1.internal.softwareheritage.org>  Wed, 09 Jan 2019 14:54:37 +0000
->>>>>>> a9d8a435
 
 swh-core (0.0.49-1~swh1) unstable-swh; urgency=medium
 

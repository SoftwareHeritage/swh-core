<<<<<<< HEAD
swh-core (0.0.30-1~swh1~bpo9+1) stretch-swh; urgency=medium

  * Rebuild for stretch-backports.

 -- Nicolas Dandrimont <nicolas@dandrimont.eu>  Fri, 07 Apr 2017 11:49:15 +0200
=======
swh-core (0.0.31-1~swh1) unstable-swh; urgency=medium

  * Release swh.core v0.0.31
  * Add explicit dependency on python3-systemd

 -- Nicolas Dandrimont <nicolas@dandrimont.eu>  Fri, 07 Apr 2017 15:11:26 +0200
>>>>>>> 2c87d8ad

swh-core (0.0.30-1~swh1) unstable-swh; urgency=medium

  * Release swh.core v0.0.30
  * drop swh.core.hashutil (moved to swh.model.hashutil)
  * add a systemd logger

 -- Nicolas Dandrimont <nicolas@dandrimont.eu>  Fri, 07 Apr 2017 11:49:15 +0200

swh-core (0.0.29-1~swh1) unstable-swh; urgency=medium

  * Release swh.core v0.0.29
  * Catch proper exception in the base API client

 -- Nicolas Dandrimont <nicolas@dandrimont.eu>  Thu, 02 Feb 2017 00:19:25 +0100

swh-core (0.0.28-1~swh1) unstable-swh; urgency=medium

  * v0.0.28
  * Refactoring some common code into swh.core

 -- Antoine R. Dumont (@ardumont) <antoine.romain.dumont@gmail.com>  Thu, 26 Jan 2017 14:54:22 +0100

swh-core (0.0.27-1~swh1) unstable-swh; urgency=medium

  * v0.0.27
  * Fix issue with default boolean value

 -- Antoine R. Dumont (@ardumont) <antoine.romain.dumont@gmail.com>  Thu, 20 Oct 2016 16:15:20 +0200

swh-core (0.0.26-1~swh1) unstable-swh; urgency=medium

  * Release swh.core v0.0.26
  * Raise an exception when a configuration file exists and is
    unreadable

 -- Nicolas Dandrimont <nicolas@dandrimont.eu>  Wed, 12 Oct 2016 10:16:09 +0200

swh-core (0.0.25-1~swh1) unstable-swh; urgency=medium

  * v0.0.25
  * Add new function utils.cwd

 -- Antoine R. Dumont (@ardumont) <antoine.romain.dumont@gmail.com>  Thu, 29 Sep 2016 21:29:37 +0200

swh-core (0.0.24-1~swh1) unstable-swh; urgency=medium

  * v0.0.24
  * Deal with edge case in logger regarding json

 -- Antoine R. Dumont (@ardumont) <antoine.romain.dumont@gmail.com>  Thu, 22 Sep 2016 12:21:09 +0200

swh-core (0.0.23-1~swh1) unstable-swh; urgency=medium

  * Release swh.core v0.0.23
  * Properly fix the PyYAML dependency

 -- Nicolas Dandrimont <nicolas@dandrimont.eu>  Tue, 23 Aug 2016 16:20:29 +0200

swh-core (0.0.22-1~swh1) unstable-swh; urgency=medium

  * Release swh.core v0.0.22
  * Proper loading of yaml and ini files in all paths

 -- Nicolas Dandrimont <nicolas@dandrimont.eu>  Fri, 19 Aug 2016 15:45:55 +0200

swh-core (0.0.21-1~swh1) unstable-swh; urgency=medium

  * v0.0.21
  * Update test tools

 -- Antoine R. Dumont (@ardumont) <antoine.romain.dumont@gmail.com>  Tue, 19 Jul 2016 14:47:01 +0200

swh-core (0.0.20-1~swh1) unstable-swh; urgency=medium

  * Release swh.core v0.0.20
  * Add some generic bytes <-> escaped unicode methods

 -- Nicolas Dandrimont <nicolas@dandrimont.eu>  Tue, 14 Jun 2016 16:54:41 +0200

swh-core (0.0.19-1~swh1) unstable-swh; urgency=medium

  * v0.0.19
  * Resurrect swh.core.utils

 -- Antoine R. Dumont (@ardumont) <antoine.romain.dumont@gmail.com>  Fri, 15 Apr 2016 12:40:43 +0200

swh-core (0.0.18-1~swh1) unstable-swh; urgency=medium

  * v0.0.18
  * Add swh.core.utils
  * serializers: support UUIDs all around

 -- Antoine R. Dumont (@ardumont) <antoine.romain.dumont@gmail.com>  Sat, 26 Mar 2016 11:16:33 +0100

swh-core (0.0.17-1~swh1) unstable-swh; urgency=medium

  * Release swh.core v0.0.17
  * Allow serialization of UUIDs

 -- Nicolas Dandrimont <nicolas@dandrimont.eu>  Fri, 04 Mar 2016 11:40:56 +0100

swh-core (0.0.16-1~swh1) unstable-swh; urgency=medium

  * Release swh.core version 0.0.16
  * add bytehex_to_hash and hash_to_bytehex in hashutil
  * move scheduling utilities to swh.scheduler

 -- Nicolas Dandrimont <nicolas@dandrimont.eu>  Fri, 19 Feb 2016 18:12:10 +0100

swh-core (0.0.15-1~swh1) unstable-swh; urgency=medium

  * Release v0.0.15
  * Add hashutil.hash_git_object

 -- Nicolas Dandrimont <nicolas@dandrimont.eu>  Wed, 16 Dec 2015 16:31:26 +0100

swh-core (0.0.14-1~swh1) unstable-swh; urgency=medium

  * v0.0.14
  * Add simple README
  * Update license
  * swh.core.hashutil.hashfile can now deal with filepath as bytes

 -- Antoine R. Dumont (@ardumont) <antoine.romain.dumont@gmail.com>  Fri, 23 Oct 2015 11:13:14 +0200

swh-core (0.0.13-1~swh1) unstable-swh; urgency=medium

  * Prepare deployment of swh.core v0.0.13

 -- Nicolas Dandrimont <nicolas@dandrimont.eu>  Fri, 09 Oct 2015 17:32:49 +0200

swh-core (0.0.12-1~swh1) unstable-swh; urgency=medium

  * Prepare deployment of swh.core v0.0.12

 -- Nicolas Dandrimont <nicolas@dandrimont.eu>  Tue, 06 Oct 2015 17:34:34 +0200

swh-core (0.0.11-1~swh1) unstable-swh; urgency=medium

  * Prepare deployment of swh.core v0.0.11

 -- Nicolas Dandrimont <nicolas@dandrimont.eu>  Sat, 03 Oct 2015 15:57:03 +0200

swh-core (0.0.10-1~swh1) unstable-swh; urgency=medium

  * Prepare deploying swh.core v0.0.10

 -- Nicolas Dandrimont <nicolas@dandrimont.eu>  Sat, 03 Oct 2015 12:28:52 +0200

swh-core (0.0.9-1~swh1) unstable-swh; urgency=medium

  * Prepare deploying swh.core v0.0.9

 -- Nicolas Dandrimont <nicolas@dandrimont.eu>  Sat, 03 Oct 2015 11:36:55 +0200

swh-core (0.0.8-1~swh1) unstable-swh; urgency=medium

  * Prepare deployment of swh.core v0.0.8

 -- Nicolas Dandrimont <nicolas@dandrimont.eu>  Thu, 01 Oct 2015 12:31:44 +0200

swh-core (0.0.7-1~swh1) unstable-swh; urgency=medium

  * Prepare deployment of swh.core v0.0.7

 -- Nicolas Dandrimont <nicolas@dandrimont.eu>  Thu, 01 Oct 2015 11:29:04 +0200

swh-core (0.0.6-1~swh1) unstable-swh; urgency=medium

  * Prepare deployment of swh.core v0.0.6

 -- Nicolas Dandrimont <nicolas@dandrimont.eu>  Tue, 29 Sep 2015 16:48:44 +0200

swh-core (0.0.5-1~swh1) unstable-swh; urgency=medium

  * Prepare v0.0.5 deployment

 -- Nicolas Dandrimont <nicolas@dandrimont.eu>  Tue, 29 Sep 2015 16:08:32 +0200

swh-core (0.0.4-1~swh1) unstable-swh; urgency=medium

  * Tagging swh.core 0.0.4

 -- Nicolas Dandrimont <nicolas@dandrimont.eu>  Fri, 25 Sep 2015 15:41:26 +0200

swh-core (0.0.3-1~swh1) unstable-swh; urgency=medium

  * Tag swh.core v0.0.3

 -- Nicolas Dandrimont <nicolas@dandrimont.eu>  Fri, 25 Sep 2015 11:07:10 +0200

swh-core (0.0.2-1~swh1) unstable-swh; urgency=medium

  * Deploy v0.0.2

 -- Nicolas Dandrimont <nicolas@dandrimont.eu>  Wed, 23 Sep 2015 12:08:50 +0200

swh-core (0.0.1-1~swh1) unstable-swh; urgency=medium

  * Initial release
  * Tag v0.0.1 for deployment

 -- Nicolas Dandrimont <nicolas@dandrimont.eu>  Tue, 22 Sep 2015 14:52:26 +0200<|MERGE_RESOLUTION|>--- conflicted
+++ resolved
@@ -1,17 +1,9 @@
-<<<<<<< HEAD
-swh-core (0.0.30-1~swh1~bpo9+1) stretch-swh; urgency=medium
-
-  * Rebuild for stretch-backports.
-
- -- Nicolas Dandrimont <nicolas@dandrimont.eu>  Fri, 07 Apr 2017 11:49:15 +0200
-=======
 swh-core (0.0.31-1~swh1) unstable-swh; urgency=medium
 
   * Release swh.core v0.0.31
   * Add explicit dependency on python3-systemd
 
  -- Nicolas Dandrimont <nicolas@dandrimont.eu>  Fri, 07 Apr 2017 15:11:26 +0200
->>>>>>> 2c87d8ad
 
 swh-core (0.0.30-1~swh1) unstable-swh; urgency=medium
 

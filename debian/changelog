<<<<<<< HEAD
swh-core (0.0.34-1~swh1~bpo9+1) stretch-swh; urgency=medium

  * Rebuild for stretch-backports.

 -- Nicolas Dandrimont <nicolas@dandrimont.eu>  Mon, 07 Aug 2017 18:29:48 +0200
=======
swh-core (0.0.35-1~swh1) unstable-swh; urgency=medium

  * Release swh.core version 0.0.35
  * Update packaging runes

 -- Nicolas Dandrimont <nicolas@dandrimont.eu>  Thu, 12 Oct 2017 18:07:50 +0200
>>>>>>> e1b7aa8a

swh-core (0.0.34-1~swh1) unstable-swh; urgency=medium

  * Release swh.core v0.0.34
  * New modular database test fixture

 -- Nicolas Dandrimont <nicolas@dandrimont.eu>  Mon, 07 Aug 2017 18:29:48 +0200

swh-core (0.0.33-1~swh1) unstable-swh; urgency=medium

  * Release swh.core v0.0.33
  * Be more conservative with remote API responses

 -- Nicolas Dandrimont <nicolas@dandrimont.eu>  Mon, 19 Jun 2017 19:01:38 +0200

swh-core (0.0.32-1~swh1) unstable-swh; urgency=medium

  * Release swh-core v0.0.32
  * Add asynchronous streaming methods for internal APIs
  * Remove task arguments from systemd-journal loggers

 -- Nicolas Dandrimont <nicolas@dandrimont.eu>  Tue, 09 May 2017 14:04:22 +0200

swh-core (0.0.31-1~swh1) unstable-swh; urgency=medium

  * Release swh.core v0.0.31
  * Add explicit dependency on python3-systemd

 -- Nicolas Dandrimont <nicolas@dandrimont.eu>  Fri, 07 Apr 2017 15:11:26 +0200

swh-core (0.0.30-1~swh1) unstable-swh; urgency=medium

  * Release swh.core v0.0.30
  * drop swh.core.hashutil (moved to swh.model.hashutil)
  * add a systemd logger

 -- Nicolas Dandrimont <nicolas@dandrimont.eu>  Fri, 07 Apr 2017 11:49:15 +0200

swh-core (0.0.29-1~swh1) unstable-swh; urgency=medium

  * Release swh.core v0.0.29
  * Catch proper exception in the base API client

 -- Nicolas Dandrimont <nicolas@dandrimont.eu>  Thu, 02 Feb 2017 00:19:25 +0100

swh-core (0.0.28-1~swh1) unstable-swh; urgency=medium

  * v0.0.28
  * Refactoring some common code into swh.core

 -- Antoine R. Dumont (@ardumont) <antoine.romain.dumont@gmail.com>  Thu, 26 Jan 2017 14:54:22 +0100

swh-core (0.0.27-1~swh1) unstable-swh; urgency=medium

  * v0.0.27
  * Fix issue with default boolean value

 -- Antoine R. Dumont (@ardumont) <antoine.romain.dumont@gmail.com>  Thu, 20 Oct 2016 16:15:20 +0200

swh-core (0.0.26-1~swh1) unstable-swh; urgency=medium

  * Release swh.core v0.0.26
  * Raise an exception when a configuration file exists and is
    unreadable

 -- Nicolas Dandrimont <nicolas@dandrimont.eu>  Wed, 12 Oct 2016 10:16:09 +0200

swh-core (0.0.25-1~swh1) unstable-swh; urgency=medium

  * v0.0.25
  * Add new function utils.cwd

 -- Antoine R. Dumont (@ardumont) <antoine.romain.dumont@gmail.com>  Thu, 29 Sep 2016 21:29:37 +0200

swh-core (0.0.24-1~swh1) unstable-swh; urgency=medium

  * v0.0.24
  * Deal with edge case in logger regarding json

 -- Antoine R. Dumont (@ardumont) <antoine.romain.dumont@gmail.com>  Thu, 22 Sep 2016 12:21:09 +0200

swh-core (0.0.23-1~swh1) unstable-swh; urgency=medium

  * Release swh.core v0.0.23
  * Properly fix the PyYAML dependency

 -- Nicolas Dandrimont <nicolas@dandrimont.eu>  Tue, 23 Aug 2016 16:20:29 +0200

swh-core (0.0.22-1~swh1) unstable-swh; urgency=medium

  * Release swh.core v0.0.22
  * Proper loading of yaml and ini files in all paths

 -- Nicolas Dandrimont <nicolas@dandrimont.eu>  Fri, 19 Aug 2016 15:45:55 +0200

swh-core (0.0.21-1~swh1) unstable-swh; urgency=medium

  * v0.0.21
  * Update test tools

 -- Antoine R. Dumont (@ardumont) <antoine.romain.dumont@gmail.com>  Tue, 19 Jul 2016 14:47:01 +0200

swh-core (0.0.20-1~swh1) unstable-swh; urgency=medium

  * Release swh.core v0.0.20
  * Add some generic bytes <-> escaped unicode methods

 -- Nicolas Dandrimont <nicolas@dandrimont.eu>  Tue, 14 Jun 2016 16:54:41 +0200

swh-core (0.0.19-1~swh1) unstable-swh; urgency=medium

  * v0.0.19
  * Resurrect swh.core.utils

 -- Antoine R. Dumont (@ardumont) <antoine.romain.dumont@gmail.com>  Fri, 15 Apr 2016 12:40:43 +0200

swh-core (0.0.18-1~swh1) unstable-swh; urgency=medium

  * v0.0.18
  * Add swh.core.utils
  * serializers: support UUIDs all around

 -- Antoine R. Dumont (@ardumont) <antoine.romain.dumont@gmail.com>  Sat, 26 Mar 2016 11:16:33 +0100

swh-core (0.0.17-1~swh1) unstable-swh; urgency=medium

  * Release swh.core v0.0.17
  * Allow serialization of UUIDs

 -- Nicolas Dandrimont <nicolas@dandrimont.eu>  Fri, 04 Mar 2016 11:40:56 +0100

swh-core (0.0.16-1~swh1) unstable-swh; urgency=medium

  * Release swh.core version 0.0.16
  * add bytehex_to_hash and hash_to_bytehex in hashutil
  * move scheduling utilities to swh.scheduler

 -- Nicolas Dandrimont <nicolas@dandrimont.eu>  Fri, 19 Feb 2016 18:12:10 +0100

swh-core (0.0.15-1~swh1) unstable-swh; urgency=medium

  * Release v0.0.15
  * Add hashutil.hash_git_object

 -- Nicolas Dandrimont <nicolas@dandrimont.eu>  Wed, 16 Dec 2015 16:31:26 +0100

swh-core (0.0.14-1~swh1) unstable-swh; urgency=medium

  * v0.0.14
  * Add simple README
  * Update license
  * swh.core.hashutil.hashfile can now deal with filepath as bytes

 -- Antoine R. Dumont (@ardumont) <antoine.romain.dumont@gmail.com>  Fri, 23 Oct 2015 11:13:14 +0200

swh-core (0.0.13-1~swh1) unstable-swh; urgency=medium

  * Prepare deployment of swh.core v0.0.13

 -- Nicolas Dandrimont <nicolas@dandrimont.eu>  Fri, 09 Oct 2015 17:32:49 +0200

swh-core (0.0.12-1~swh1) unstable-swh; urgency=medium

  * Prepare deployment of swh.core v0.0.12

 -- Nicolas Dandrimont <nicolas@dandrimont.eu>  Tue, 06 Oct 2015 17:34:34 +0200

swh-core (0.0.11-1~swh1) unstable-swh; urgency=medium

  * Prepare deployment of swh.core v0.0.11

 -- Nicolas Dandrimont <nicolas@dandrimont.eu>  Sat, 03 Oct 2015 15:57:03 +0200

swh-core (0.0.10-1~swh1) unstable-swh; urgency=medium

  * Prepare deploying swh.core v0.0.10

 -- Nicolas Dandrimont <nicolas@dandrimont.eu>  Sat, 03 Oct 2015 12:28:52 +0200

swh-core (0.0.9-1~swh1) unstable-swh; urgency=medium

  * Prepare deploying swh.core v0.0.9

 -- Nicolas Dandrimont <nicolas@dandrimont.eu>  Sat, 03 Oct 2015 11:36:55 +0200

swh-core (0.0.8-1~swh1) unstable-swh; urgency=medium

  * Prepare deployment of swh.core v0.0.8

 -- Nicolas Dandrimont <nicolas@dandrimont.eu>  Thu, 01 Oct 2015 12:31:44 +0200

swh-core (0.0.7-1~swh1) unstable-swh; urgency=medium

  * Prepare deployment of swh.core v0.0.7

 -- Nicolas Dandrimont <nicolas@dandrimont.eu>  Thu, 01 Oct 2015 11:29:04 +0200

swh-core (0.0.6-1~swh1) unstable-swh; urgency=medium

  * Prepare deployment of swh.core v0.0.6

 -- Nicolas Dandrimont <nicolas@dandrimont.eu>  Tue, 29 Sep 2015 16:48:44 +0200

swh-core (0.0.5-1~swh1) unstable-swh; urgency=medium

  * Prepare v0.0.5 deployment

 -- Nicolas Dandrimont <nicolas@dandrimont.eu>  Tue, 29 Sep 2015 16:08:32 +0200

swh-core (0.0.4-1~swh1) unstable-swh; urgency=medium

  * Tagging swh.core 0.0.4

 -- Nicolas Dandrimont <nicolas@dandrimont.eu>  Fri, 25 Sep 2015 15:41:26 +0200

swh-core (0.0.3-1~swh1) unstable-swh; urgency=medium

  * Tag swh.core v0.0.3

 -- Nicolas Dandrimont <nicolas@dandrimont.eu>  Fri, 25 Sep 2015 11:07:10 +0200

swh-core (0.0.2-1~swh1) unstable-swh; urgency=medium

  * Deploy v0.0.2

 -- Nicolas Dandrimont <nicolas@dandrimont.eu>  Wed, 23 Sep 2015 12:08:50 +0200

swh-core (0.0.1-1~swh1) unstable-swh; urgency=medium

  * Initial release
  * Tag v0.0.1 for deployment

 -- Nicolas Dandrimont <nicolas@dandrimont.eu>  Tue, 22 Sep 2015 14:52:26 +0200<|MERGE_RESOLUTION|>--- conflicted
+++ resolved
@@ -1,17 +1,9 @@
-<<<<<<< HEAD
-swh-core (0.0.34-1~swh1~bpo9+1) stretch-swh; urgency=medium
-
-  * Rebuild for stretch-backports.
-
- -- Nicolas Dandrimont <nicolas@dandrimont.eu>  Mon, 07 Aug 2017 18:29:48 +0200
-=======
 swh-core (0.0.35-1~swh1) unstable-swh; urgency=medium
 
   * Release swh.core version 0.0.35
   * Update packaging runes
 
  -- Nicolas Dandrimont <nicolas@dandrimont.eu>  Thu, 12 Oct 2017 18:07:50 +0200
->>>>>>> e1b7aa8a
 
 swh-core (0.0.34-1~swh1) unstable-swh; urgency=medium
 

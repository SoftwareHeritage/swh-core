--- conflicted
+++ resolved
@@ -1,10 +1,3 @@
-<<<<<<< HEAD
-swh-core (0.9.1-1~swh1~bpo10+1) buster-swh; urgency=medium
-
-  * Rebuild for buster-swh
-
- -- Software Heritage autobuilder (on jenkins-debian1) <jenkins@jenkins-debian1.internal.softwareheritage.org>  Mon, 23 Nov 2020 10:30:33 +0000
-=======
 swh-core (0.10.0-1~swh1) unstable-swh; urgency=medium
 
   * New upstream release 0.10.0     - (tagged by Nicolas Dandrimont
@@ -17,7 +10,6 @@
     multiple loggers.
 
  -- Software Heritage autobuilder (on jenkins-debian1) <jenkins@jenkins-debian1.internal.softwareheritage.org>  Wed, 02 Dec 2020 10:50:35 +0000
->>>>>>> 35214801
 
 swh-core (0.9.1-1~swh1) unstable-swh; urgency=medium
 

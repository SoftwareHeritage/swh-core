--- conflicted
+++ resolved
@@ -1,10 +1,3 @@
-<<<<<<< HEAD
-swh-core (0.0.63-1~swh1~bpo9+1) stretch-swh; urgency=medium
-
-  * Rebuild for stretch-swh
-
- -- Software Heritage autobuilder (on jenkins-debian1) <jenkins@jenkins-debian1.internal.softwareheritage.org>  Tue, 21 May 2019 11:17:10 +0000
-=======
 swh-core (0.0.65-1~swh2) unstable-swh; urgency=medium
 
   * debian/control: add missing dependencies.
@@ -28,7 +21,6 @@
   * Upstream changes:     - v0.0.64
 
  -- Software Heritage autobuilder (on jenkins-debian1) <jenkins@jenkins-debian1.internal.softwareheritage.org>  Mon, 15 Jul 2019 14:37:04 +0000
->>>>>>> 97cafa3a
 
 swh-core (0.0.63-1~swh1) unstable-swh; urgency=medium
 

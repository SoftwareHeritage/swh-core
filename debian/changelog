<<<<<<< HEAD
swh-core (0.0.5-1~swh1~bpo9+1) stretch-swh; urgency=medium

  * Rebuild for stretch-backports.

 -- Nicolas Dandrimont <nicolas@dandrimont.eu>  Tue, 29 Sep 2015 16:08:32 +0200
=======
swh-core (0.0.6-1~swh1) unstable-swh; urgency=medium

  * Prepare deployment of swh.core v0.0.6

 -- Nicolas Dandrimont <nicolas@dandrimont.eu>  Tue, 29 Sep 2015 16:48:44 +0200
>>>>>>> 792e0b0b

swh-core (0.0.5-1~swh1) unstable-swh; urgency=medium

  * Prepare v0.0.5 deployment

 -- Nicolas Dandrimont <nicolas@dandrimont.eu>  Tue, 29 Sep 2015 16:08:32 +0200

swh-core (0.0.4-1~swh1) unstable-swh; urgency=medium

  * Tagging swh.core 0.0.4

 -- Nicolas Dandrimont <nicolas@dandrimont.eu>  Fri, 25 Sep 2015 15:41:26 +0200

swh-core (0.0.3-1~swh1) unstable-swh; urgency=medium

  * Tag swh.core v0.0.3

 -- Nicolas Dandrimont <nicolas@dandrimont.eu>  Fri, 25 Sep 2015 11:07:10 +0200

swh-core (0.0.2-1~swh1) unstable-swh; urgency=medium

  * Deploy v0.0.2

 -- Nicolas Dandrimont <nicolas@dandrimont.eu>  Wed, 23 Sep 2015 12:08:50 +0200

swh-core (0.0.1-1~swh1) unstable-swh; urgency=medium

  * Initial release
  * Tag v0.0.1 for deployment

 -- Nicolas Dandrimont <nicolas@dandrimont.eu>  Tue, 22 Sep 2015 14:52:26 +0200<|MERGE_RESOLUTION|>--- conflicted
+++ resolved
@@ -1,16 +1,8 @@
-<<<<<<< HEAD
-swh-core (0.0.5-1~swh1~bpo9+1) stretch-swh; urgency=medium
-
-  * Rebuild for stretch-backports.
-
- -- Nicolas Dandrimont <nicolas@dandrimont.eu>  Tue, 29 Sep 2015 16:08:32 +0200
-=======
 swh-core (0.0.6-1~swh1) unstable-swh; urgency=medium
 
   * Prepare deployment of swh.core v0.0.6
 
  -- Nicolas Dandrimont <nicolas@dandrimont.eu>  Tue, 29 Sep 2015 16:48:44 +0200
->>>>>>> 792e0b0b
 
 swh-core (0.0.5-1~swh1) unstable-swh; urgency=medium
 

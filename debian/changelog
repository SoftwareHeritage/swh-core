<<<<<<< HEAD
swh-core (0.0.18-1~swh1~bpo9+1) stretch-swh; urgency=medium

  * Rebuild for stretch-backports.

 -- Antoine R. Dumont (@ardumont) <antoine.romain.dumont@gmail.com>  Sat, 26 Mar 2016 11:16:33 +0100
=======
swh-core (0.0.19-1~swh1) unstable-swh; urgency=medium

  * v0.0.19
  * Resurrect swh.core.utils

 -- Antoine R. Dumont (@ardumont) <antoine.romain.dumont@gmail.com>  Fri, 15 Apr 2016 12:40:43 +0200
>>>>>>> 6d21dadd

swh-core (0.0.18-1~swh1) unstable-swh; urgency=medium

  * v0.0.18
  * Add swh.core.utils
  * serializers: support UUIDs all around

 -- Antoine R. Dumont (@ardumont) <antoine.romain.dumont@gmail.com>  Sat, 26 Mar 2016 11:16:33 +0100

swh-core (0.0.17-1~swh1) unstable-swh; urgency=medium

  * Release swh.core v0.0.17
  * Allow serialization of UUIDs

 -- Nicolas Dandrimont <nicolas@dandrimont.eu>  Fri, 04 Mar 2016 11:40:56 +0100

swh-core (0.0.16-1~swh1) unstable-swh; urgency=medium

  * Release swh.core version 0.0.16
  * add bytehex_to_hash and hash_to_bytehex in hashutil
  * move scheduling utilities to swh.scheduler

 -- Nicolas Dandrimont <nicolas@dandrimont.eu>  Fri, 19 Feb 2016 18:12:10 +0100

swh-core (0.0.15-1~swh1) unstable-swh; urgency=medium

  * Release v0.0.15
  * Add hashutil.hash_git_object

 -- Nicolas Dandrimont <nicolas@dandrimont.eu>  Wed, 16 Dec 2015 16:31:26 +0100

swh-core (0.0.14-1~swh1) unstable-swh; urgency=medium

  * v0.0.14
  * Add simple README
  * Update license
  * swh.core.hashutil.hashfile can now deal with filepath as bytes

 -- Antoine R. Dumont (@ardumont) <antoine.romain.dumont@gmail.com>  Fri, 23 Oct 2015 11:13:14 +0200

swh-core (0.0.13-1~swh1) unstable-swh; urgency=medium

  * Prepare deployment of swh.core v0.0.13

 -- Nicolas Dandrimont <nicolas@dandrimont.eu>  Fri, 09 Oct 2015 17:32:49 +0200

swh-core (0.0.12-1~swh1) unstable-swh; urgency=medium

  * Prepare deployment of swh.core v0.0.12

 -- Nicolas Dandrimont <nicolas@dandrimont.eu>  Tue, 06 Oct 2015 17:34:34 +0200

swh-core (0.0.11-1~swh1) unstable-swh; urgency=medium

  * Prepare deployment of swh.core v0.0.11

 -- Nicolas Dandrimont <nicolas@dandrimont.eu>  Sat, 03 Oct 2015 15:57:03 +0200

swh-core (0.0.10-1~swh1) unstable-swh; urgency=medium

  * Prepare deploying swh.core v0.0.10

 -- Nicolas Dandrimont <nicolas@dandrimont.eu>  Sat, 03 Oct 2015 12:28:52 +0200

swh-core (0.0.9-1~swh1) unstable-swh; urgency=medium

  * Prepare deploying swh.core v0.0.9

 -- Nicolas Dandrimont <nicolas@dandrimont.eu>  Sat, 03 Oct 2015 11:36:55 +0200

swh-core (0.0.8-1~swh1) unstable-swh; urgency=medium

  * Prepare deployment of swh.core v0.0.8

 -- Nicolas Dandrimont <nicolas@dandrimont.eu>  Thu, 01 Oct 2015 12:31:44 +0200

swh-core (0.0.7-1~swh1) unstable-swh; urgency=medium

  * Prepare deployment of swh.core v0.0.7

 -- Nicolas Dandrimont <nicolas@dandrimont.eu>  Thu, 01 Oct 2015 11:29:04 +0200

swh-core (0.0.6-1~swh1) unstable-swh; urgency=medium

  * Prepare deployment of swh.core v0.0.6

 -- Nicolas Dandrimont <nicolas@dandrimont.eu>  Tue, 29 Sep 2015 16:48:44 +0200

swh-core (0.0.5-1~swh1) unstable-swh; urgency=medium

  * Prepare v0.0.5 deployment

 -- Nicolas Dandrimont <nicolas@dandrimont.eu>  Tue, 29 Sep 2015 16:08:32 +0200

swh-core (0.0.4-1~swh1) unstable-swh; urgency=medium

  * Tagging swh.core 0.0.4

 -- Nicolas Dandrimont <nicolas@dandrimont.eu>  Fri, 25 Sep 2015 15:41:26 +0200

swh-core (0.0.3-1~swh1) unstable-swh; urgency=medium

  * Tag swh.core v0.0.3

 -- Nicolas Dandrimont <nicolas@dandrimont.eu>  Fri, 25 Sep 2015 11:07:10 +0200

swh-core (0.0.2-1~swh1) unstable-swh; urgency=medium

  * Deploy v0.0.2

 -- Nicolas Dandrimont <nicolas@dandrimont.eu>  Wed, 23 Sep 2015 12:08:50 +0200

swh-core (0.0.1-1~swh1) unstable-swh; urgency=medium

  * Initial release
  * Tag v0.0.1 for deployment

 -- Nicolas Dandrimont <nicolas@dandrimont.eu>  Tue, 22 Sep 2015 14:52:26 +0200<|MERGE_RESOLUTION|>--- conflicted
+++ resolved
@@ -1,17 +1,9 @@
-<<<<<<< HEAD
-swh-core (0.0.18-1~swh1~bpo9+1) stretch-swh; urgency=medium
-
-  * Rebuild for stretch-backports.
-
- -- Antoine R. Dumont (@ardumont) <antoine.romain.dumont@gmail.com>  Sat, 26 Mar 2016 11:16:33 +0100
-=======
 swh-core (0.0.19-1~swh1) unstable-swh; urgency=medium
 
   * v0.0.19
   * Resurrect swh.core.utils
 
  -- Antoine R. Dumont (@ardumont) <antoine.romain.dumont@gmail.com>  Fri, 15 Apr 2016 12:40:43 +0200
->>>>>>> 6d21dadd
 
 swh-core (0.0.18-1~swh1) unstable-swh; urgency=medium
 

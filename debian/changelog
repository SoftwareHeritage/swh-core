--- conflicted
+++ resolved
@@ -1,10 +1,3 @@
-<<<<<<< HEAD
-swh-core (2.20.0-1~swh1~bpo10+1) buster-swh; urgency=medium
-
-  * Rebuild for buster-swh
-
- -- Software Heritage autobuilder (on jenkins-debian1) <jenkins@jenkins-debian1.internal.softwareheritage.org>  Tue, 24 Jan 2023 14:40:30 +0000
-=======
 swh-core (2.21.0-1~swh1) unstable-swh; urgency=medium
 
   * New upstream release 2.21.0     - (tagged by Valentin Lorentz
@@ -15,7 +8,6 @@
     api: return 503 instead of 500 on KafkaDeliveryError
 
  -- Software Heritage autobuilder (on jenkins-debian1) <jenkins@jenkins-debian1.internal.softwareheritage.org>  Tue, 21 Feb 2023 14:32:30 +0000
->>>>>>> d14e1099
 
 swh-core (2.20.0-1~swh1) unstable-swh; urgency=medium
 

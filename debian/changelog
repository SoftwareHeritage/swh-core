<<<<<<< HEAD
swh-core (0.0.37-1~swh1~bpo9+1) stretch-swh; urgency=medium

  * Rebuild for stretch-backports.

 -- Antoine R. Dumont (@ardumont) <antoine.romain.dumont@gmail.com>  Wed, 25 Apr 2018 15:00:02 +0200
=======
swh-core (0.0.38-1~swh1) unstable-swh; urgency=medium

  * v0.0.38
  * tests: Use more reasonable psql options for db restores
  * swh.core.serializers: Add custom types serialization

 -- Antoine R. Dumont (@ardumont) <antoine.romain.dumont@gmail.com>  Thu, 26 Apr 2018 15:15:27 +0200
>>>>>>> 22585b72

swh-core (0.0.37-1~swh1) unstable-swh; urgency=medium

  * v0.0.37
  * Move test fixture in swh.core.tests.server_testing module

 -- Antoine R. Dumont (@ardumont) <antoine.romain.dumont@gmail.com>  Wed, 25 Apr 2018 15:00:02 +0200

swh-core (0.0.36-1~swh1) unstable-swh; urgency=medium

  * v0.0.36
  * Migrate swh.loader.tar.tarball module in swh.core

 -- Antoine R. Dumont (@ardumont) <antoine.romain.dumont@gmail.com>  Wed, 06 Dec 2017 12:03:29 +0100

swh-core (0.0.35-1~swh1) unstable-swh; urgency=medium

  * Release swh.core version 0.0.35
  * Update packaging runes

 -- Nicolas Dandrimont <nicolas@dandrimont.eu>  Thu, 12 Oct 2017 18:07:50 +0200

swh-core (0.0.34-1~swh1) unstable-swh; urgency=medium

  * Release swh.core v0.0.34
  * New modular database test fixture

 -- Nicolas Dandrimont <nicolas@dandrimont.eu>  Mon, 07 Aug 2017 18:29:48 +0200

swh-core (0.0.33-1~swh1) unstable-swh; urgency=medium

  * Release swh.core v0.0.33
  * Be more conservative with remote API responses

 -- Nicolas Dandrimont <nicolas@dandrimont.eu>  Mon, 19 Jun 2017 19:01:38 +0200

swh-core (0.0.32-1~swh1) unstable-swh; urgency=medium

  * Release swh-core v0.0.32
  * Add asynchronous streaming methods for internal APIs
  * Remove task arguments from systemd-journal loggers

 -- Nicolas Dandrimont <nicolas@dandrimont.eu>  Tue, 09 May 2017 14:04:22 +0200

swh-core (0.0.31-1~swh1) unstable-swh; urgency=medium

  * Release swh.core v0.0.31
  * Add explicit dependency on python3-systemd

 -- Nicolas Dandrimont <nicolas@dandrimont.eu>  Fri, 07 Apr 2017 15:11:26 +0200

swh-core (0.0.30-1~swh1) unstable-swh; urgency=medium

  * Release swh.core v0.0.30
  * drop swh.core.hashutil (moved to swh.model.hashutil)
  * add a systemd logger

 -- Nicolas Dandrimont <nicolas@dandrimont.eu>  Fri, 07 Apr 2017 11:49:15 +0200

swh-core (0.0.29-1~swh1) unstable-swh; urgency=medium

  * Release swh.core v0.0.29
  * Catch proper exception in the base API client

 -- Nicolas Dandrimont <nicolas@dandrimont.eu>  Thu, 02 Feb 2017 00:19:25 +0100

swh-core (0.0.28-1~swh1) unstable-swh; urgency=medium

  * v0.0.28
  * Refactoring some common code into swh.core

 -- Antoine R. Dumont (@ardumont) <antoine.romain.dumont@gmail.com>  Thu, 26 Jan 2017 14:54:22 +0100

swh-core (0.0.27-1~swh1) unstable-swh; urgency=medium

  * v0.0.27
  * Fix issue with default boolean value

 -- Antoine R. Dumont (@ardumont) <antoine.romain.dumont@gmail.com>  Thu, 20 Oct 2016 16:15:20 +0200

swh-core (0.0.26-1~swh1) unstable-swh; urgency=medium

  * Release swh.core v0.0.26
  * Raise an exception when a configuration file exists and is
    unreadable

 -- Nicolas Dandrimont <nicolas@dandrimont.eu>  Wed, 12 Oct 2016 10:16:09 +0200

swh-core (0.0.25-1~swh1) unstable-swh; urgency=medium

  * v0.0.25
  * Add new function utils.cwd

 -- Antoine R. Dumont (@ardumont) <antoine.romain.dumont@gmail.com>  Thu, 29 Sep 2016 21:29:37 +0200

swh-core (0.0.24-1~swh1) unstable-swh; urgency=medium

  * v0.0.24
  * Deal with edge case in logger regarding json

 -- Antoine R. Dumont (@ardumont) <antoine.romain.dumont@gmail.com>  Thu, 22 Sep 2016 12:21:09 +0200

swh-core (0.0.23-1~swh1) unstable-swh; urgency=medium

  * Release swh.core v0.0.23
  * Properly fix the PyYAML dependency

 -- Nicolas Dandrimont <nicolas@dandrimont.eu>  Tue, 23 Aug 2016 16:20:29 +0200

swh-core (0.0.22-1~swh1) unstable-swh; urgency=medium

  * Release swh.core v0.0.22
  * Proper loading of yaml and ini files in all paths

 -- Nicolas Dandrimont <nicolas@dandrimont.eu>  Fri, 19 Aug 2016 15:45:55 +0200

swh-core (0.0.21-1~swh1) unstable-swh; urgency=medium

  * v0.0.21
  * Update test tools

 -- Antoine R. Dumont (@ardumont) <antoine.romain.dumont@gmail.com>  Tue, 19 Jul 2016 14:47:01 +0200

swh-core (0.0.20-1~swh1) unstable-swh; urgency=medium

  * Release swh.core v0.0.20
  * Add some generic bytes <-> escaped unicode methods

 -- Nicolas Dandrimont <nicolas@dandrimont.eu>  Tue, 14 Jun 2016 16:54:41 +0200

swh-core (0.0.19-1~swh1) unstable-swh; urgency=medium

  * v0.0.19
  * Resurrect swh.core.utils

 -- Antoine R. Dumont (@ardumont) <antoine.romain.dumont@gmail.com>  Fri, 15 Apr 2016 12:40:43 +0200

swh-core (0.0.18-1~swh1) unstable-swh; urgency=medium

  * v0.0.18
  * Add swh.core.utils
  * serializers: support UUIDs all around

 -- Antoine R. Dumont (@ardumont) <antoine.romain.dumont@gmail.com>  Sat, 26 Mar 2016 11:16:33 +0100

swh-core (0.0.17-1~swh1) unstable-swh; urgency=medium

  * Release swh.core v0.0.17
  * Allow serialization of UUIDs

 -- Nicolas Dandrimont <nicolas@dandrimont.eu>  Fri, 04 Mar 2016 11:40:56 +0100

swh-core (0.0.16-1~swh1) unstable-swh; urgency=medium

  * Release swh.core version 0.0.16
  * add bytehex_to_hash and hash_to_bytehex in hashutil
  * move scheduling utilities to swh.scheduler

 -- Nicolas Dandrimont <nicolas@dandrimont.eu>  Fri, 19 Feb 2016 18:12:10 +0100

swh-core (0.0.15-1~swh1) unstable-swh; urgency=medium

  * Release v0.0.15
  * Add hashutil.hash_git_object

 -- Nicolas Dandrimont <nicolas@dandrimont.eu>  Wed, 16 Dec 2015 16:31:26 +0100

swh-core (0.0.14-1~swh1) unstable-swh; urgency=medium

  * v0.0.14
  * Add simple README
  * Update license
  * swh.core.hashutil.hashfile can now deal with filepath as bytes

 -- Antoine R. Dumont (@ardumont) <antoine.romain.dumont@gmail.com>  Fri, 23 Oct 2015 11:13:14 +0200

swh-core (0.0.13-1~swh1) unstable-swh; urgency=medium

  * Prepare deployment of swh.core v0.0.13

 -- Nicolas Dandrimont <nicolas@dandrimont.eu>  Fri, 09 Oct 2015 17:32:49 +0200

swh-core (0.0.12-1~swh1) unstable-swh; urgency=medium

  * Prepare deployment of swh.core v0.0.12

 -- Nicolas Dandrimont <nicolas@dandrimont.eu>  Tue, 06 Oct 2015 17:34:34 +0200

swh-core (0.0.11-1~swh1) unstable-swh; urgency=medium

  * Prepare deployment of swh.core v0.0.11

 -- Nicolas Dandrimont <nicolas@dandrimont.eu>  Sat, 03 Oct 2015 15:57:03 +0200

swh-core (0.0.10-1~swh1) unstable-swh; urgency=medium

  * Prepare deploying swh.core v0.0.10

 -- Nicolas Dandrimont <nicolas@dandrimont.eu>  Sat, 03 Oct 2015 12:28:52 +0200

swh-core (0.0.9-1~swh1) unstable-swh; urgency=medium

  * Prepare deploying swh.core v0.0.9

 -- Nicolas Dandrimont <nicolas@dandrimont.eu>  Sat, 03 Oct 2015 11:36:55 +0200

swh-core (0.0.8-1~swh1) unstable-swh; urgency=medium

  * Prepare deployment of swh.core v0.0.8

 -- Nicolas Dandrimont <nicolas@dandrimont.eu>  Thu, 01 Oct 2015 12:31:44 +0200

swh-core (0.0.7-1~swh1) unstable-swh; urgency=medium

  * Prepare deployment of swh.core v0.0.7

 -- Nicolas Dandrimont <nicolas@dandrimont.eu>  Thu, 01 Oct 2015 11:29:04 +0200

swh-core (0.0.6-1~swh1) unstable-swh; urgency=medium

  * Prepare deployment of swh.core v0.0.6

 -- Nicolas Dandrimont <nicolas@dandrimont.eu>  Tue, 29 Sep 2015 16:48:44 +0200

swh-core (0.0.5-1~swh1) unstable-swh; urgency=medium

  * Prepare v0.0.5 deployment

 -- Nicolas Dandrimont <nicolas@dandrimont.eu>  Tue, 29 Sep 2015 16:08:32 +0200

swh-core (0.0.4-1~swh1) unstable-swh; urgency=medium

  * Tagging swh.core 0.0.4

 -- Nicolas Dandrimont <nicolas@dandrimont.eu>  Fri, 25 Sep 2015 15:41:26 +0200

swh-core (0.0.3-1~swh1) unstable-swh; urgency=medium

  * Tag swh.core v0.0.3

 -- Nicolas Dandrimont <nicolas@dandrimont.eu>  Fri, 25 Sep 2015 11:07:10 +0200

swh-core (0.0.2-1~swh1) unstable-swh; urgency=medium

  * Deploy v0.0.2

 -- Nicolas Dandrimont <nicolas@dandrimont.eu>  Wed, 23 Sep 2015 12:08:50 +0200

swh-core (0.0.1-1~swh1) unstable-swh; urgency=medium

  * Initial release
  * Tag v0.0.1 for deployment

 -- Nicolas Dandrimont <nicolas@dandrimont.eu>  Tue, 22 Sep 2015 14:52:26 +0200<|MERGE_RESOLUTION|>--- conflicted
+++ resolved
@@ -1,10 +1,3 @@
-<<<<<<< HEAD
-swh-core (0.0.37-1~swh1~bpo9+1) stretch-swh; urgency=medium
-
-  * Rebuild for stretch-backports.
-
- -- Antoine R. Dumont (@ardumont) <antoine.romain.dumont@gmail.com>  Wed, 25 Apr 2018 15:00:02 +0200
-=======
 swh-core (0.0.38-1~swh1) unstable-swh; urgency=medium
 
   * v0.0.38
@@ -12,7 +5,6 @@
   * swh.core.serializers: Add custom types serialization
 
  -- Antoine R. Dumont (@ardumont) <antoine.romain.dumont@gmail.com>  Thu, 26 Apr 2018 15:15:27 +0200
->>>>>>> 22585b72
 
 swh-core (0.0.37-1~swh1) unstable-swh; urgency=medium
 
